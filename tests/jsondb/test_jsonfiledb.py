import pytest
import aerovaldb
from aerovaldb.jsondb.jsonfiledb import AerovalJsonFileDB


def test_jsonfiledb__get_uri_for_file(tmp_path):
    with aerovaldb.open(f"json_files:{str(tmp_path)}") as db:
        db: AerovalJsonFileDB
        assert (
            db._get_uri_for_file(str(tmp_path / "project/experiments.json"))
            == "/v0/experiments/project?version=0.0.1"
        )


def test_jsonfiledb_invalid_parameter_values():
    with aerovaldb.open("json_files:./tests/test-db/json") as db:
        with pytest.raises(ValueError) as e:
            db.get_config("/%&/())()", "test")

<<<<<<< HEAD
        assert "is not a valid file name component" in str(e.value)
=======
        assert experiments == {
            "experiment": {"public": True},
        }


def test_list_timeseries():
    with aerovaldb.open("json_files:./tests/test-db/json") as db:
        timeseries = db.list_timeseries("project", "experiment")

        assert len(list(timeseries)) == 1


def test_list_glob_stats():
    with aerovaldb.open("json_files:./tests/test-db/json") as db:
        glob_stats = list(db.list_glob_stats("project", "experiment"))

        assert len(glob_stats) == 1


def test_getter_with_default():
    with aerovaldb.open("json_files:./tests/test-db/json") as db:
        data = db.get_by_uri(
            "./project/experiment/non-existent-file.json", default={"data": "test"}
        )

        assert data["data"] == "test"


def test_getter_with_default_error():
    with aerovaldb.open("json_files:./tests/test-db/json") as db:
        with pytest.raises(simplejson.errors.JSONDecodeError):
            db.get_by_uri("./invalid-json.json", default={"data": "data"})


def test_with_symlink():
    with aerovaldb.open("json_files:./tests/test-db/json") as db:
        data = db.get_config("linked-json-project", "experiment")

        assert data["path"] == "link"
>>>>>>> 9c0247c0
<|MERGE_RESOLUTION|>--- conflicted
+++ resolved
@@ -17,46 +17,11 @@
         with pytest.raises(ValueError) as e:
             db.get_config("/%&/())()", "test")
 
-<<<<<<< HEAD
         assert "is not a valid file name component" in str(e.value)
-=======
-        assert experiments == {
-            "experiment": {"public": True},
-        }
-
-
-def test_list_timeseries():
-    with aerovaldb.open("json_files:./tests/test-db/json") as db:
-        timeseries = db.list_timeseries("project", "experiment")
-
-        assert len(list(timeseries)) == 1
-
-
-def test_list_glob_stats():
-    with aerovaldb.open("json_files:./tests/test-db/json") as db:
-        glob_stats = list(db.list_glob_stats("project", "experiment"))
-
-        assert len(glob_stats) == 1
-
-
-def test_getter_with_default():
-    with aerovaldb.open("json_files:./tests/test-db/json") as db:
-        data = db.get_by_uri(
-            "./project/experiment/non-existent-file.json", default={"data": "test"}
-        )
-
-        assert data["data"] == "test"
-
-
-def test_getter_with_default_error():
-    with aerovaldb.open("json_files:./tests/test-db/json") as db:
-        with pytest.raises(simplejson.errors.JSONDecodeError):
-            db.get_by_uri("./invalid-json.json", default={"data": "data"})
 
 
 def test_with_symlink():
     with aerovaldb.open("json_files:./tests/test-db/json") as db:
         data = db.get_config("linked-json-project", "experiment")
 
-        assert data["path"] == "link"
->>>>>>> 9c0247c0
+        assert data["path"] == "link"
--- conflicted
+++ resolved
@@ -1,363 +1,7 @@
 import pytest
 import aerovaldb
-<<<<<<< HEAD
 from aerovaldb.exceptions import TemplateNotFound
-
-pytest_plugins = ("pytest_asyncio",)
-
-get_parameters = [
-    "fun,args,kwargs,expected",
-    (
-        (
-            "get_glob_stats",
-            ["project", "experiment", "frequency"],
-            None,
-            "./project/experiment/hm/",
-        ),
-        (
-            "get_regional_stats",
-            ["project", "experiment", "frequency", "network", "variable", "layer"],
-            None,
-            "./project/experiment/hm/regional_stats",
-        ),
-        pytest.param(
-            "get_heatmap",
-            ["project", "experiment", "frequency", "region", "time"],
-            None,
-            "./project/experiment/hm/regional_stats",
-            marks=pytest.mark.xfail(reason="missing test file in json testdb"),
-        ),
-        (
-            "get_contour",
-            ["project", "experiment", "modvar", "model"],
-            None,
-            "./project/experiment/contour/",
-        ),
-        (
-            "get_timeseries",
-            ["project", "experiment", "location", "network", "obsvar", "layer"],
-            None,
-            "./project/experiment/ts/",
-        ),
-        (
-            "get_timeseries_weekly",
-            ["project", "experiment", "location", "network", "obsvar", "layer"],
-            None,
-            "./project/experiment/ts/dirunal/",
-        ),
-        ("get_config", ["project", "experiment"], None, "./project/experiment/"),
-        ("get_menu", ["project", "experiment"], None, "./project/experiment/"),
-        ("get_statistics", ["project", "experiment"], None, "./project/experiment/"),
-        ("get_ranges", ["project", "experiment"], None, "./project/experiment/"),
-        ("get_regions", ["project", "experiment"], None, "./project/experiment/"),
-        ("get_models_style", ["project"], None, "./project/"),
-        ("get_experiments", ["project"], None, "./project/"),
-        (
-            "get_models_style",
-            ["project"],
-            {"experiment": "experiment"},
-            "./project/experiment/",
-        ),
-        (
-            "get_map",
-            [
-                "project",
-                "experiment-old",
-                "network",
-                "obsvar",
-                "layer",
-                "model",
-                "modvar",
-                "time",
-            ],
-            None,
-            "./project/experiment/map/",
-        ),
-        (
-            "get_map",
-            [
-                "project",
-                "experiment",
-                "network",
-                "obsvar",
-                "layer",
-                "model",
-                "modvar",
-                "time",
-            ],
-            None,
-            "./project/experiment/map/with_time",
-        ),
-        (
-            "get_scatter",
-            [
-                "project",
-                "experiment",
-                "network",
-                "obsvar",
-                "layer",
-                "model",
-                "modvar",
-                "time",
-            ],
-            None,
-            "./project/experiment/scat/time",
-        ),
-        (
-            "get_scatter",
-            [
-                "project",
-                "experiment-old",
-                "network",
-                "obsvar",
-                "layer",
-                "model",
-                "modvar",
-                "test",
-            ],
-            None,
-            "./project/experiment/scat/",
-        ),
-        (
-            "get_profiles",
-            ["project", "experiment", "region", "network", "obsvar"],
-            None,
-            "./project/experiment/profiles/",
-        ),
-        (
-            "get_heatmap_timeseries",
-            ["project", "experiment", "region", "network", "obsvar", "layer"],
-            None,
-            "./project/experiment/hm/ts/region-network-obsvar-layer",
-        ),
-        (
-            "get_heatmap_timeseries",
-            ["project", "experiment-old", "region", "network", "obsvar", "layer"],
-            None,
-            "project/experiment/hm/ts/stats_ts.json",
-        ),
-        # TODO: Missing test case for heatmap_ts with the middle version format.
-        (
-            "get_forecast",
-            ["project", "experiment", "region", "network", "obsvar", "layer"],
-            None,
-            "./project/experiment/forecast/",
-        ),
-        (
-            "get_gridded_map",
-            ["project", "experiment", "obsvar", "model"],
-            None,
-            "./project/experiment/contour/",
-        ),
-        (
-            "get_report",
-            ["project", "experiment", "title"],
-            None,
-            "./reports/project/experiment/",
-        ),
-    ),
-]
-
-
-@pytest.mark.asyncio
-@pytest.mark.parametrize("resource", (("json_files:./tests/test-db/json",)))
-@pytest.mark.parametrize(*get_parameters)
-async def test_getter(resource: str, fun: str, args: list, kwargs: dict, expected):
-    """
-    This test tests that data is read as expected from a static, fixed database.
-    """
-    with aerovaldb.open(resource, use_async=True) as db:
-        f = getattr(db, fun)
-
-        if kwargs is not None:
-            data = await f(*args, **kwargs)
-        else:
-            data = await f(*args)
-
-        assert data["path"] == expected
-
-
-@pytest.mark.parametrize("resource", (("json_files:./tests/test-db/json",)))
-@pytest.mark.parametrize(*get_parameters)
-def test_getter_sync(resource: str, fun: str, args: list, kwargs: dict, expected):
-    with aerovaldb.open(resource, use_async=False) as db:
-        f = getattr(db, fun)
-
-        if kwargs is not None:
-            data = f(*args, **kwargs)
-        else:
-            data = f(*args)
-
-        assert data["path"] == expected
-
-
-@pytest.mark.asyncio
-async def test_file_does_not_exist():
-    with aerovaldb.open("json_files:./tests/test-db/json") as db:
-        with pytest.raises(FileNotFoundError):
-            await db.get_config(
-                "non-existent-project",
-                "experiment",
-                access_type=aerovaldb.AccessType.FILE_PATH,
-            )
-
-
-set_parametrization = pytest.mark.parametrize(
-    "fun,args,kwargs",
-    (
-        ("glob_stats", ["project", "experiment", "frequency"], None),
-        ("contour", ["project", "experiment", "obsvar", "model"], None),
-        (
-            "timeseries",
-            ["project", "experiment", "location", "network", "obsvar", "layer"],
-            None,
-        ),
-        (
-            "timeseries_weekly",
-            ["project", "experiment", "location", "network", "obsvar", "layer"],
-            None,
-        ),
-        ("config", ["project", "experiment"], None),
-        ("menu", ["project", "experiment"], None),
-        ("statistics", ["project", "experiment"], None),
-        ("ranges", ["project", "experiment"], None),
-        ("regions", ["project", "experiment"], None),
-        ("models_style", ["project"], None),
-        ("models_style", ["project"], {"experiment": "experiment"}),
-        (
-            "map",
-            [
-                "project",
-                "experiment",
-                "network",
-                "obsvar",
-                "layer",
-                "model",
-                "modvar",
-                "time",
-            ],
-            None,
-        ),
-        (
-            "map",
-            [
-                "project",
-                "experiment",
-                "network",
-                "obsvar",
-                "layer",
-                "model",
-                "modvar",
-                "time",
-            ],
-            None,
-        ),
-        (
-            "scatter",
-            [
-                "project",
-                "experiment",
-                "network",
-                "obsvar",
-                "layer",
-                "model",
-                "modvar",
-                "time",
-            ],
-            None,
-        ),
-        (
-            "scatter",
-            [
-                "project",
-                "experiment",
-                "network",
-                "obsvar",
-                "layer",
-                "model",
-                "modvar",
-                "time",
-            ],
-            None,
-        ),
-        ("profiles", ["project", "experiment", "station", "network", "obsvar"], None),
-        (
-            "heatmap_timeseries",
-            ["project", "experiment", "region", "network", "obsvar", "layer"],
-            None,
-        ),
-        (
-            "forecast",
-            ["project", "experiment", "station", "network", "obsvar", "layer"],
-            None,
-        ),
-        ("gridded_map", ["project", "experiment", "obsvar", "model"], None),
-        ("report", ["project", "experiment", "title"], None),
-    ),
-)
-
-
-@pytest.mark.asyncio
-@set_parametrization
-async def test_setters(fun: str, args: list, kwargs: dict, tmp_path):
-    """
-    This test tests that you read back the expected data, once you have written
-    to a fresh db, assuming the same arguments.
-    """
-    with aerovaldb.open(f"json_files:{os.path.join(tmp_path, fun)}") as db:
-        get = getattr(db, f"get_{fun}")
-        put = getattr(db, f"put_{fun}")
-
-        expected = fun + str(random.randint(0, 100000))
-        if kwargs is not None:
-            await put({"data": expected}, *args, **kwargs)
-
-            data = await get(*args, **kwargs)
-        else:
-            await put({"data": expected}, *args)
-
-            data = await get(*args)
-
-        assert data["data"] == expected
-
-
-@set_parametrization
-def test_setters_sync(fun: str, args: list, kwargs: dict, tmp_path):
-    """
-    This test tests that you read back the expected data, once you have written
-    to a fresh db, assuming the same arguments.
-    """
-    with aerovaldb.open(f"json_files:{os.path.join(tmp_path, fun)}") as db:
-        get = getattr(db, f"get_{fun}")
-        put = getattr(db, f"put_{fun}")
-
-        expected = fun + str(random.randint(0, 100000))
-        if kwargs is not None:
-            put({"data": expected}, *args, **kwargs)
-
-            data = get(*args, **kwargs)
-        else:
-            put({"data": expected}, *args)
-
-            data = get(*args)
-
-        assert data["data"] == expected
-
-
-def test_write_and_read_of_nan(tmp_path):
-    with aerovaldb.open(f"json_files:{tmp_path}") as db:
-        data = dict(value=float("nan"))
-
-        db.put_by_uri(data, "./test")
-
-        read = db.get_by_uri("./test")
-
-        # See Additional Notes on #59
-        # https://github.com/metno/aerovaldb/pull/59
-        assert read["value"] is None
-=======
 from aerovaldb.jsondb.jsonfiledb import AerovalJsonFileDB
->>>>>>> 9d9090d8
 
 
 def test_jsonfiledb__get_uri_for_file(tmp_path):
@@ -374,45 +18,4 @@
         with pytest.raises(ValueError) as e:
             db.get_config("/%&/())()", "test")
 
-<<<<<<< HEAD
-        assert experiments == {
-            "experiment": {"public": True},
-        }
-
-
-def test_list_timeseries():
-    with aerovaldb.open("json_files:./tests/test-db/json") as db:
-        timeseries = db.list_timeseries("project", "experiment")
-
-        assert len(list(timeseries)) == 1
-
-
-def test_list_glob_stats():
-    with aerovaldb.open("json_files:./tests/test-db/json") as db:
-        glob_stats = list(db.list_glob_stats("project", "experiment"))
-
-        assert len(glob_stats) == 1
-
-
-def test_getter_with_default():
-    with aerovaldb.open("json_files:./tests/test-db/json") as db:
-        data = db.get_by_uri(
-            "./project/experiment/non-existent-file.json", default={"data": "test"}
-        )
-
-        assert data["data"] == "test"
-
-
-def test_getter_with_default_error():
-    with aerovaldb.open("json_files:./tests/test-db/json") as db:
-        with pytest.raises(simplejson.errors.JSONDecodeError):
-            db.get_by_uri("./invalid-json.json", default={"data": "data"})
-
-
-def test__get_template_error():
-    with aerovaldb.open("json_files:./tests/test-db/json") as db:
-        with pytest.raises(TemplateNotFound):
-            db._get_template(aerovaldb.routes.ROUTE_MODELS_STYLE, {})
-=======
-        assert "is not a valid file name component" in str(e.value)
->>>>>>> 9d9090d8
+        assert "is not a valid file name component" in str(e.value)
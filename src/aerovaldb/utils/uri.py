import re
import urllib

from ..routes import ALL_ROUTES

<<<<<<< HEAD
encode_chars = {"%": "%0", "/": "%1", "_": "%2"}
=======
encode_chars = {"%": "%0", "/": "%1", "_": "%2", "&": "%3"}
>>>>>>> 25ce0c0e


def encode_arg(string: str):
    ls: list[str] = []
    prev = 0
    i = 0
    while i < len(string):
        if string[i] in encode_chars:
            ls.append(string[prev:i] + encode_chars.get(string[i]))  # type: ignore
            prev = i + 1
        i += 1

    ls.append(string[prev:])

    return "".join(ls)


def decode_arg(string: str):
    ls: list[str] = []
    prev = 0
    i = 0
    while i < len(string):
        if string[i] != "%":
            i += 1
            continue

        for k, v in encode_chars.items():
            if string[i : (i + 2)] == v:
                ls.append(string[prev:i] + k)
                i += 2
                prev = i
                break
    ls.append(string[prev:])

    return "".join(ls)


def extract_substitutions(template: str):
    """
    For a python template string, extracts the names between curly brackets:

    For example 'blah blah {test} blah {test2}' returns ["test", "test2"]
    """
    return re.findall(r"\{([a-zA-Z-]*?)\}", template)


def parse_formatted_string(
    template: str, string: str, *, force_split: list[str] | None = ["/"]
):
    """Parse formatted string. Meant to be the inverse of str.format()

    :param template: Template string.
    :param string: String to be matched.
    :param force_split: Optional list of single character strings which will force a break between tokens.
    :raises Exception: If unable to match `s` against template.
    :return: Dict of extracted arguments.

    Limitations
    -----------
    - Only works for format strings that use the named curly bracket notation.
    In other words no %s or {} notation.

    Example:
    >>> from aerovaldb.utils.uri import parse_formatted_string
    >>> parse_formatted_string("{a}/{b}", "test1/test2")
    {'a': 'test1', 'b': 'test2'}
    """
    if force_split is None:
        force_split = []

    if any([not isinstance(x, str) for x in force_split]):
        raise TypeError(
            f"force_split got elements that aren't string. Got {force_split}."
        )

    if any([len(x) != 1 for x in force_split]):
        raise ValueError(
            f"force_split must be a list of single character strings. Got {force_split}."
        )

    original_string = string
    keywords = extract_substitutions(template)

    pattern = "(" + "|".join([re.escape("{" + k + "}") for k in keywords]) + ")"
    segments = [x for x in re.split(pattern, template) if x != ""]
    # Segments is a list of constant strings and keywords (Keywords starting with '{').
    # For instance 'a{b}c{d}' -> ['a', '{b}', 'c', '{d}']

    result = {}
    while len(segments) > 0:
        token = segments[0]
        next_token = None
        if len(segments) >= 2:
            next_token = segments[1]
        if token.startswith("{"):
            # Token is a keyword, so try to extract it.
            ls: list[str] = []
            if next_token is not None:
                if next_token.startswith("{"):
                    raise Exception(
                        f"Two successive keywords can not be disambiguated (s='{original_string}; template='{template}')"
                    )

                # First opportunity where the remainder of the string starts with the next token is where we stop matching.
                # Note: This prevents some strings from being matched if the next token is also part of the string that should
                # be matched, but it isn't causing problems for now.
                while len(ls) < len(string) and not (
                    string[len(ls) :].startswith(next_token)
                ):
                    char = string[len(ls)]
                    if char in force_split:
                        break
                    ls.append(char)

                extr = "".join(ls)
            else:
                extr = string

            result[token.replace("{", "").replace("}", "")] = extr
            string = string[len(extr) :]
        else:
            if not string.startswith(token):
                break

            string = string[len(token) :]

        segments = segments[1:]
    if len(segments) > 0:
        raise Exception(
            f"Formatted string '{original_string}' did not match template string '{template}'"
        )
    return result


def parse_uri(uri: str) -> tuple[str, dict[str, str], dict[str, str]]:
    """
    Parses an uri returning a tuple consisting of
    - The route against which it was matched.
    - Route args.
    - Additional kwargs.

    Parameters
    ----------
    uri :
        The uri to be parsed.

    Example
    -------
    >>> from aerovaldb.utils.uri import parse_uri
    >>> parse_uri('/v0/experiments/project')
    ('/v0/experiments/{project}', {'project': 'project'}, {})
    """
    split = uri.split("?")

    for template in ALL_ROUTES:
        if len(split) == 1:
            try:
                route_args = parse_formatted_string(template, split[0])
            except Exception:
                continue
            else:
                for k, v in route_args.items():
                    route_args[k] = decode_arg(v)
                return (template, route_args, dict())

        elif len(split) == 2:
            try:
                route_args = parse_formatted_string(template, split[0])
            except Exception:
                continue

            kwargs = urllib.parse.parse_qs(split[1])  # type: ignore
            kwargs = {k: v[0] for k, v in kwargs.items()}

            for k, v in route_args.items():
                route_args[k] = decode_arg(v)
            for k, v in kwargs.items():
                kwargs[k] = decode_arg(v)
            return (template, route_args, kwargs)

    raise ValueError(f"URI {uri} is not a valid URI.")


def build_uri(route: str, route_args: dict, kwargs: dict = {}) -> str:
    for k, v in route_args.items():
        route_args[k] = encode_arg(v)
    for k, v in kwargs.items():
        kwargs[k] = encode_arg(v)
    uri = route.format(**route_args)
    if kwargs:
        queries = "&".join([f"{k}={v}" for k, v in kwargs.items()])
        uri = f"{uri}?{queries}"

    return uri<|MERGE_RESOLUTION|>--- conflicted
+++ resolved
@@ -3,11 +3,7 @@
 
 from ..routes import ALL_ROUTES
 
-<<<<<<< HEAD
-encode_chars = {"%": "%0", "/": "%1", "_": "%2"}
-=======
 encode_chars = {"%": "%0", "/": "%1", "_": "%2", "&": "%3"}
->>>>>>> 25ce0c0e
 
 
 def encode_arg(string: str):

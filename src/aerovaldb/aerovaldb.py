import abc
import datetime
import functools
import inspect

from .routes import *
from .types import AccessType
from .utils import async_and_sync


def get_method(route):
    """Decorator for put functions, converts positional-only arguments into route_args

    :param route: the route for this method
    :param wrapped: function template, the wrapper function will never be called
    :return: getter function
    """

    def wrap(wrapped):
        @functools.wraps(wrapped)
        async def wrapper(self, *args, **kwargs):
            sig = inspect.signature(wrapped)
            route_args = {}
            for pos, par in enumerate(sig.parameters):
                if pos == 0:
                    # first time, "self", skip
                    continue
                if sig.parameters[par].kind == inspect.Parameter.POSITIONAL_ONLY:
                    try:
                        route_args[par] = args[0]
                        args = args[1:]
                    except IndexError as iex:
                        raise IndexError(
                            f"{wrapped.__name__} got less parameters as expected (>= {len(route_args)+2}): {iex}"
                        )
            if len(args) > 0:
                raise IndexError(f"{len(args)} superfluous positional args provided.")
            return await self._get(route, route_args, *args, **kwargs)

        return wrapper

    return wrap


def put_method(route):
    """Decorator for put functions, converts positional-only arguments into route_args

    :param route: the route for this method
    :param wrapped: function template, the function will never be called
    :return: putter function
    """

    def wrap(wrapped):
        @functools.wraps(wrapped)
        async def wrapper(self, obj, *args, **kwargs):
            sig = inspect.signature(wrapped)
            route_args = {}
            for pos, par in enumerate(sig.parameters):
                if pos <= 1:
                    # first time, "self", "obj" skip
                    continue
                if sig.parameters[par].kind == inspect.Parameter.POSITIONAL_ONLY:
                    try:
                        route_args[par] = args[0]
                        args = args[1:]
                    except IndexError as iex:
                        raise IndexError(
                            f"{wrapped.__name__} got less parameters as expected (>= {len(route_args)+2}): {iex}"
                        )
            if len(args) > 0:
                raise IndexError(f"{len(args)} superfluous positional args provided.")
            return await self._put(obj, route, route_args, **kwargs)

        return wrapper

    return wrap


class AerovalDB(abc.ABC):
    def __init__(self):
        """AerovalDB is the base class for databases. Please make sure to initialize
        any instance of aerovaldb as a context manager to ensure resources to be release,
        e.g. database-handles.
        """
        pass

    def __enter__(self):
        return self

    def __exit__(self, exc_type, exc_val, exc_tb):
        pass

    async def _get(self, route: str, route_args: dict[str, str], **kwargs):
        """Abstract implementation of the main getter functions. All get and put
        functions map to this function, with a corresponding route as key
        to enable key/value pair put and get functionality.

        :param route: a route similar to a REST route
        :param route_args: route parameters, like format-dicts
        """
        raise NotImplementedError

    async def _put(self, obj, route: str, route_args: dict[str, str], **kwargs):
        """Abstract implementation of the main getter functions. All get and put
        functions map to this function, with a corresponding route as key
        to enable key/value pair put and get functionality.

        :param obj: the object to put
        :param route: a route similar to a REST route
        :param route_args: route parameters, like format-dicts
        """
        raise NotImplementedError

    @async_and_sync
    @get_method(ROUTE_GLOB_STATS)
    async def get_glob_stats(
        self,
        project: str,
        experiment: str,
        frequency: str,
        /,
        *args,
        access_type: str | AccessType = AccessType.OBJ,
        cache: bool = False,
        default=None,
        **kwargs,
    ):
        """Fetches a glob_stats object from the database.

        :param project: The project ID.
        :param experiment: The experiment ID.
        :param frequency: The frequency (eg. 'monthly')
        :param access_type: How the data is to be retrieved (See AccessType for details)
        :param cache: Whether to use cache for this read.
        :param default: Default value that will be returned instead of raising FileNotFoundError
        if not data was found (Will be returned as is and not converted to match access_type).

        :return: The fetched data.
        """
        raise NotImplementedError

    @async_and_sync
    @get_method(ROUTE_REG_STATS)
    async def get_regional_stats(
        self,
        project: str,
        experiment: str,
        frequency: str,
        network: str,
        variable: str,
        layer: str,
        /,
        *args,
        access_type: str | AccessType = AccessType.OBJ,
        cache: bool = False,
        default=None,
        **kwargs,
    ):
        """Fetches regional stats from the database.

        :param project: The project ID.
        :param experiment: The experiment ID.
        :param frequency: The frequency.
        :param network: Observation network.
        :param variable: Variable name.
        """
        raise NotImplementedError

    @async_and_sync
    @get_method(ROUTE_HEATMAP)
    async def get_heatmap(
        self,
        project: str,
        experiment: str,
        frequency: str,
        region: str,
        time: str,
        /,
        *args,
        access_type: str | AccessType = AccessType.OBJ,
        cache: bool = False,
        default=None,
        **kwargs,
    ):
        """Fetches heatmap data from the database

        :param project: The project ID.
        :param experiment: The experiment ID.
        :param frequency: The frequency.
        :param region: Region.
        :param time: Time.

        :param access_type: How the data is to be retrieved (See AccessType for details)
        :param cache: Whether to use cache for this read.
        :param default: Default value that will be returned instead of raising FileNotFoundError
        if not data was found (Will be returned as is and not converted to match access_type).

        :return: The fetched data.
        """
        raise NotImplementedError

    @async_and_sync
    @put_method(ROUTE_GLOB_STATS)
    async def put_glob_stats(
        self, obj, project: str, experiment: str, frequency: str, /, *args, **kwargs
    ):
        """Saves a glob_stats object to the database.

        :param obj: The object to be stored.
        :param project: The project ID.
        :param experiment: The experiment ID.
        :param frequency: The frequency (eg. 'monthly')
        """
        raise NotImplementedError

    @async_and_sync
    async def list_glob_stats(
        self,
        project: str,
        experiment: str,
        /,
        access_type: str | AccessType = AccessType.URI,
    ) -> list[str]:
        """Lists the URI for each glob_stats object.

        :param project: str
        :param experiment: str

        :return: List of URIs.
        """
        raise NotImplementedError

    @async_and_sync
    @get_method(ROUTE_CONTOUR)
    async def get_contour(
        self,
        project: str,
        experiment: str,
        obsvar: str,
        model: str,
        /,
        *args,
        timestep: str | None = None,
        access_type: str | AccessType = AccessType.OBJ,
        cache: bool = False,
        default=None,
        **kwargs,
    ):
        """Fetch a contour object from the db.

        :param project: Project ID.
        :param experiment: Experiment ID.
        :param obsvar: Observation variable.
        :param model: Model ID.
        :param timestep: Optional timestep. Timestep will be required in the future.

        :param access_type: How the data is to be retrieved (See AccessType for details)
        :param cache: Whether to use cache for this read.
        :param default: Default value that will be returned instead of raising FileNotFoundError
            if no data was found (Will be returned as is and not converted to match access_type).

        :return: The fetched data.
        """
        raise NotImplementedError

    @async_and_sync
    @put_method(ROUTE_CONTOUR)
    async def put_contour(
        self,
        obj,
        project: str,
        experiment: str,
        obsvar: str,
        model: str,
        /,
        timestep: str | None = None,
        *args,
        **kwargs,
    ):
        """Put a contour object in the db.

        :param obj: The object to be stored.
        :param project: Project ID.
        :param experiment: Experiment ID.
        :param obsvar: Observation variable.
        :param model: Model ID.
        :param timestep: Optional timestep. Will be required in the future.
        """
        raise NotImplementedError

    @async_and_sync
    @get_method(ROUTE_TIMESERIES)
    async def get_timeseries(
        self,
        project: str,
        experiment: str,
        location: str,
        network: str,
        obsvar: str,
        layer: str,
        /,
        *args,
        access_type: str | AccessType = AccessType.OBJ,
        cache: bool = False,
        default=None,
        **kwargs,
    ):
        """Fetches a timeseries from the db.

        :param project: Project id.
        :param experiment: Experiment ID.
        :param location: Location.
        :param network: Observation network.
        :param obsvar: Observation variable.
        :param layer: Layer.

        :param access_type: How the data is to be retrieved (See AccessType for details)
        :param cache: Whether to use cache for this read.
        :param default: Default value that will be returned instead of raising FileNotFoundError
            if no data was found (Will be returned as is and not converted to match access_type).

        :return: The fetched data.
        """
        raise NotImplementedError

    @async_and_sync
    @put_method(ROUTE_TIMESERIES)
    async def put_timeseries(
        self,
        obj,
        project: str,
        experiment: str,
        location: str,
        network: str,
        obsvar: str,
        layer: str,
        /,
        *args,
        **kwargs,
    ):
        """Places a timeseries in the db

        :param obj: The object to write into the db.
        :param project: Project ID
        :param experiment: Experiment ID.
        :param location: Location.
        :param network: Observation network.
        :param obsvar: Observation variable.
        :param layer: Layer.
        """
        raise NotImplementedError

    @async_and_sync
    async def list_timeseries(
        self,
        project: str,
        experiment: str,
        /,
        access_type: str | AccessType = AccessType.URI,
    ) -> list[str]:
        """Returns a list of URIs of all timeseries files for
        a given project and experiment id.

        :param project : Project ID.
        :param experiment : Experiment ID.
        """
        raise NotImplementedError

    @async_and_sync
    @get_method(ROUTE_TIMESERIES_WEEKLY)
    async def get_timeseries_weekly(
        self,
        project: str,
        experiment: str,
        location: str,
        network: str,
        obsvar: str,
        layer: str,
        /,
        *args,
        access_type: str | AccessType = AccessType.OBJ,
        cache: bool = False,
        default=None,
        **kwargs,
    ):
        """Fetches a weekly time series from the db.

        :param project: Project ID.
        :param experiment: Experiment ID.
        :param location: Location.
        :param network: Observation network.
        :param obsvar: Observation variable.
        :param layer: Layer.

        :param access_type: How the data is to be retrieved (See AccessType for details)
        :param cache: Whether to use cache for this read.
        :param default: Default value that will be returned instead of raising FileNotFoundError
        if not data was found (Will be returned as is and not converted to match access_type).

        :return: The fetched data.
        """
        raise NotImplementedError

    @async_and_sync
    @put_method(ROUTE_TIMESERIES_WEEKLY)
    async def put_timeseries_weekly(
        self,
        obj,
        project: str,
        experiment: str,
        location: str,
        network: str,
        obsvar: str,
        layer: str,
        /,
        *args,
        **kwargs,
    ):
        """Stores a weekly time series in the db.

        :param obj: The object to be stored.
        :param project: Project ID.
        :param experiment: Experiment ID.
        :param location: Location.
        :param network: Observation network.
        :param obsvar: Observation variable.
        :param layer: Layer.
        """
        raise NotImplementedError

    @async_and_sync
    @get_method(ROUTE_EXPERIMENTS)
    async def get_experiments(
        self,
        project: str,
        /,
        *args,
        access_type: str | AccessType = AccessType.OBJ,
        cache: bool = False,
        default=None,
        **kwargs,
    ):
        """Fetches a list of experiments for a project from the db.

        :param project: Project ID.

        :param access_type: How the data is to be retrieved (See AccessType for details)
        :param cache: Whether to use cache for this read.
        :param default: Default value that will be returned instead of raising FileNotFoundError
        if not data was found (Will be returned as is and not converted to match access_type).

        :return: The fetched data.
        """
        raise NotImplementedError

    @async_and_sync
    @put_method(ROUTE_EXPERIMENTS)
    async def put_experiments(self, obj, project: str, /, *args, **kwargs):
        """Stores a list of experiments for a project to the db.

        :param project: Project ID.
        """
        raise NotImplementedError

    def rm_experiment_data(self, project: str, experiment: str):
        """Deletes ALL data associated with an experiment.

        :param project: Project ID.
        :param experiment: Experiment ID.
        """
        raise NotImplementedError

    def _list_experiments(
        self, project: str, /, has_results: bool = False
    ) -> list[str]:
        raise NotImplementedError

    @async_and_sync
    @get_method(ROUTE_CONFIG)
    async def get_config(
        self,
        project: str,
        experiment: str,
        /,
        *args,
        access_type: str | AccessType = AccessType.OBJ,
        cache: bool = False,
        default=None,
        **kwargs,
    ) -> int:
        """Fetches a configuration from the db.

        :param project: Project ID.
        :param experiment: Experiment ID.

        :param access_type: How the data is to be retrieved (See AccessType for details)
        :param cache: Whether to use cache for this read.
        :param default: Default value that will be returned instead of raising FileNotFoundError
            if not data was found (Will be returned as is and not converted to match access_type).

        :return: The fetched data.
        """
        raise NotImplementedError

    @async_and_sync
    @put_method(ROUTE_CONFIG)
    async def put_config(self, obj, project: str, experiment: str, /, *args, **kwargs):
        """Stores a configuration to the db.

        :paran obj: The object to be stored.
        :param project: Project ID.
        :param experiment: Experiment ID.
        """

        raise NotImplementedError

    @async_and_sync
    @get_method(ROUTE_MENU)
    async def get_menu(
        self,
        project: str,
        experiment: str,
        /,
        *args,
        access_type: str | AccessType = AccessType.OBJ,
        cache: bool = False,
        default=None,
        **kwargs,
    ):
        """Fetches a menu configuartion from the db.

        :param project: Project ID.
        :param experiment: Experiment ID.

        :param access_type: How the data is to be retrieved (See AccessType for details)
        :param cache: Whether to use cache for this read.
        :param default: Default value that will be returned instead of raising FileNotFoundError
        if not data was found (Will be returned as is and not converted to match access_type).

        :return: The fetched data.
        """
        raise NotImplementedError

    @async_and_sync
    @put_method(ROUTE_MENU)
    async def put_menu(self, obj, project: str, experiment: str, /, *args, **kwargs):
        """Stores a menu configuration in the db.

        :param obj: The object to be stored.
        :param project: Project ID.
        :param experiment: Experiment ID.
        """
        raise NotImplementedError

    @async_and_sync
    @get_method(ROUTE_STATISTICS)
    async def get_statistics(
        self,
        project: str,
        experiment: str,
        /,
        *args,
        access_type: str | AccessType = AccessType.OBJ,
        cache: bool = False,
        default=None,
        **kwargs,
    ):
        """Fetches statistics for an experiment.

        :param project: Project ID.
        :param experiment: Experiment ID.

        :param access_type: How the data is to be retrieved (See AccessType for details)
        :param cache: Whether to use cache for this read.
        :param default: Default value that will be returned instead of raising FileNotFoundError
            if not data was found (Will be returned as is and not converted to match access_type).

        :return: The fetched data.
        """
        raise NotImplementedError

    @async_and_sync
    @put_method(ROUTE_STATISTICS)
    async def put_statistics(
        self, obj, project: str, experiment: str, /, *args, **kwargs
    ):
        """Stores statistics to the db.

        :param obj: The object to be stored.
        :param project: Project ID.
        :param experiment: Experiment ID.
        """
        raise NotImplementedError

    @async_and_sync
    @get_method(ROUTE_RANGES)
    async def get_ranges(
        self,
        project: str,
        experiment: str,
        /,
        *args,
        access_type: str | AccessType = AccessType.OBJ,
        cache: bool = False,
        default=None,
        **kwargs,
    ):
        """Fetches ranges from the db.

        :param project: Project ID.
        :param experiment: Experiment ID.

        :param access_type: How the data is to be retrieved (See AccessType for details)
        :param cache: Whether to use cache for this read.
        :param default: Default value that will be returned instead of raising FileNotFoundError
            if not data was found (Will be returned as is and not converted to match access_type).

        :return: The fetched data.
        """
        raise NotImplementedError

    @async_and_sync
    @put_method(ROUTE_RANGES)
    async def put_ranges(self, obj, project: str, experiment: str, /, *args, **kwargs):
        """Stores ranges in db.

        :param obj: The object to be stored.
        :param project: Project ID.
        :param experiment: Experiment ID.
        """
        raise NotImplementedError

    @async_and_sync
    @get_method(ROUTE_REGIONS)
    async def get_regions(
        self,
        project: str,
        experiment: str,
        /,
        *args,
        access_type: str | AccessType = AccessType.OBJ,
        cache: bool = False,
        default=None,
        **kwargs,
    ):
        """Fetches regions from db.

        :param project: Project ID.
        :param experiment: Experiment ID.

        :param access_type: How the data is to be retrieved (See AccessType for details)
        :param cache: Whether to use cache for this read.
        :param default: Default value that will be returned instead of raising FileNotFoundError
            if not data was found (Will be returned as is and not converted to match access_type).

        :return: The fetched data.
        """
        raise NotImplementedError

    @async_and_sync
    @put_method(ROUTE_REGIONS)
    async def put_regions(self, obj, project: str, experiment: str, /, *args, **kwargs):
        """Stores regions in db.

        :param obj: Object to be stored.
        :param project: Project ID.
        :param experiment: Experiment ID.
        """
        raise NotImplementedError

    @async_and_sync
    @get_method(ROUTE_MODELS_STYLE)
    async def get_models_style(
        self,
        project: str,
        /,
        experiment: str | None = None,
        *args,
        access_type: str | AccessType = AccessType.OBJ,
        cache: bool = False,
        default=None,
        **kwargs,
    ):
        """Fetches model styles from db.

        :param project: Project ID.
        :param experiment (Optional): Experiment ID.

        :param access_type: How the data is to be retrieved (See AccessType for details)
        :param cache: Whether to use cache for this read.
        :param default: Default value that will be returned instead of raising FileNotFoundError
            if not data was found (Will be returned as is and not converted to match access_type).

        :return: The fetched data.
        """
        raise NotImplementedError

    @async_and_sync
    @put_method(ROUTE_MODELS_STYLE)
    async def put_models_style(
        self, obj, project: str, /, experiment: str | None = None, *args, **kwargs
    ):
        """Stores model styles config in db.

        :param obj: Object to be stored.
        :param project: Project ID.
        :param experiment (Optional): Experiment ID.
        """
        raise NotImplementedError

    @async_and_sync
    @get_method(ROUTE_MAP)
    async def get_map(
        self,
        project: str,
        experiment: str,
        network: str,
        obsvar: str,
        layer: str,
        model: str,
        modvar: str,
        time: str,
        /,
        *args,
        frequency: str | None = None,
        season: str | None = None,
        access_type: str | AccessType = AccessType.OBJ,
        cache: bool = False,
        default=None,
        **kwargs,
    ):
        """Fetches map data from db.

        :param project: Project Id
        :param experiment: Experiment ID.
        :param network: Observation network
        :param obsvar: Observation variable.
        :param layer: Layer
        :param model: Model ID
        :param modvar: Model variable.
        :param time: Time parameter.
        :param frequency: Optional frequency (eg. 'monthly')
        :param season: Optional season.

        :param access_type: How the data is to be retrieved (See AccessType for details)
        :param cache: Whether to use cache for this read.
        :param default: Default value that will be returned instead of raising FileNotFoundError
            if not data was found (Will be returned as is and not converted to match access_type).

<<<<<<< HEAD
        :return: The fetched data.
=======
        :returns The fetched data.

        Note
        ----
        If either frequency or season are provided, they both must be provided.
>>>>>>> 88bb6865
        """
        raise NotImplementedError

    @async_and_sync
    @put_method(ROUTE_MAP)
    async def put_map(
        self,
        obj,
        project: str,
        experiment: str,
        network: str,
        obsvar: str,
        layer: str,
        model: str,
        modvar: str,
        time: str,
        /,
        *args,
        **kwargs,
    ):
        """Stores map data in db.

        :param obj: The Object to be stored.
        :param project: Project Id
        :param experiment: Experiment ID.
        :param network: Observation network
        :param obsvar: Observation variable.
        :param layer: Layer
        :param model: Model ID
        :param modvar: Model variable.
        :param time: Time parameter.
        """
        raise NotImplementedError

    @async_and_sync
    async def list_map(
        self,
        project: str,
        experiment: str,
        /,
        access_type: str | AccessType = AccessType.URI,
    ) -> list[str]:
        """Lists all map files for a given project / experiment combination.

        :param project: The project ID.
        :param experiment: The experiment ID.

        :return: List with the URIs.
        """
        raise NotImplementedError

    @async_and_sync
    @get_method(ROUTE_SCATTER)
    async def get_scatter(
        self,
        project: str,
        experiment: str,
        network: str,
        obsvar: str,
        layer: str,
        model: str,
        modvar: str,
        time: str,
        /,
        *args,
        access_type: str | AccessType = AccessType.OBJ,
        cache: bool = False,
        default=None,
        **kwargs,
    ):
        """Get scat.

        :param project: Project ID.
        :param experiment: Experiment ID.
        :param network: Observation network.
        :param obsvar: Observation variable.
        :param layer: Layer.
        :param model: Model ID.
        :param modvar: Model variable.
        :param time: Time parameter.

        :param access_type: How the data is to be retrieved (See AccessType for details)
        :param cache: Whether to use cache for this read.
        :param default: Default value that will be returned instead of raising FileNotFoundError
            if not data was found (Will be returned as is and not converted to match access_type).

        :return: The fetched data.
        """
        raise NotImplementedError

    @async_and_sync
    @put_method(ROUTE_SCATTER)
    async def put_scatter(
        self,
        obj,
        project: str,
        experiment: str,
        network: str,
        obsvar: str,
        layer: str,
        model: str,
        modvar: str,
        time: str,
        /,
        *args,
        **kwargs,
    ):
        """Stores scat in db.

        :param obj: Object to be stored.
        :param project: Project ID.
        :param experiment: Experiment ID.
        :param network: Observation network.
        :param obsvar: Observation variable.
        :param layer: Layer.
        :param model: Model ID.
        :param modvar: Model variable.
        :param time: Time paramter.
        """
        raise NotImplementedError

    @async_and_sync
    @get_method(ROUTE_PROFILES)
    async def get_profiles(
        self,
        project: str,
        experiment: str,
        location: str,
        network: str,
        obsvar: str,
        /,
        *args,
        access_type: str | AccessType = AccessType.OBJ,
        cache: bool = False,
        default=None,
        **kwargs,
    ):
        """Fetches profiles from db.

        :param project: Project ID.
        :param experiment: Experiment ID.
        :param location: Location.
        :param network: Observation network.
        :param obsvar: Observation variable.

        :param access_type: How the data is to be retrieved (See AccessType for details)
        :param cache: Whether to use cache for this read.
        :param default: Default value that will be returned instead of raising FileNotFoundError
            if not data was found (Will be returned as is and not converted to match access_type).

        :return: The fetched data.
        """
        raise NotImplementedError

    @async_and_sync
    @put_method(ROUTE_PROFILES)
    async def put_profiles(
        self,
        obj,
        project: str,
        experiment: str,
        location: str,
        network: str,
        obsvar: str,
        /,
        *args,
        **kwargs,
    ):
        """Stores profiles in db.

        :param obj: Object to be stored.
        :param project: Project ID._
        :param experiment: Experiment ID.
        :param location: Location.
        :param network: Observation network.
        :param obsvar: Observation variable.
        """
        raise NotImplementedError

    @async_and_sync
    @get_method(ROUTE_HEATMAP_TIMESERIES)
    async def get_heatmap_timeseries(
        self,
        project: str,
        experiment: str,
        region: str,
        network: str,
        obsvar: str,
        layer: str,
        /,
        *args,
        access_type: str | AccessType = AccessType.OBJ,
        cache: bool = False,
        default=None,
        **kwargs,
    ):
        """Fetches heatmap timeseries.

        :param project: Project ID.
        :param experiment: Experiment ID.
        :param region: Region ID.
        :param network: Observation Network.
        :param obsvar: Observation variable.
        :param layer: Layer.

        :param access_type: How the data is to be retrieved (See AccessType for details)
        :param cache: Whether to use cache for this read.
        :param default: Default value that will be returned instead of raising FileNotFoundError
            if not data was found (Will be returned as is and not converted to match access_type).

        :return: The fetched data.
        """
        raise NotImplementedError

    @async_and_sync
    @put_method(ROUTE_HEATMAP_TIMESERIES)
    async def put_heatmap_timeseries(
        self,
        obj,
        project: str,
        experiment: str,
        region: str,
        network: str,
        obsvar: str,
        layer: str,
        /,
        *args,
        **kwargs,
    ):
        """Stores heatmap timeseries.

        :param obj: The object to be stored.
        :param project: Project ID.
        :param experiment: Experiment ID.
        :param region: Region ID.
        :param network: Observation Network.
        :param obsvar: Observation variable.
        :param layer: Layer.
        """
        raise NotImplementedError

    @async_and_sync
    @get_method(ROUTE_FORECAST)
    async def get_forecast(
        self,
        project: str,
        experiment: str,
        region: str,
        network: str,
        obsvar: str,
        layer: str,
        /,
        *args,
        access_type: str | AccessType = AccessType.OBJ,
        cache: bool = False,
        default=None,
        **kwargs,
    ):
        """Fetch forecast.

        :param project: Project ID.
        :param experiment: Experiment ID.
        :param region: Region ID.
        :param network: Observation Network.
        :param obsvar: Observation variable.
        :param layer: Layer.

        :param access_type: How the data is to be retrieved (See AccessType for details)
        :param cache: Whether to use cache for this read.
        :param default: Default value that will be returned instead of raising FileNotFoundError
            if not data was found (Will be returned as is and not converted to match access_type).

        :return: The fetched data.
        """
        raise NotImplementedError

    @async_and_sync
    @put_method(ROUTE_FORECAST)
    async def put_forecast(
        self,
        obj,
        project: str,
        experiment: str,
        region: str,
        network: str,
        obsvar: str,
        layer: str,
        /,
        *args,
        **kwargs,
    ):
        """Store forecast.

        :param obj: The Object to be stored.
        :param project: Project ID.
        :param experiment: Experiment ID.
        :param region: Region ID.
        :param network: Observation Network.
        :param obsvar: Observation variable.
        :param layer: Layer.
        """
        raise NotImplementedError

    @async_and_sync
    @get_method(ROUTE_GRIDDED_MAP)
    async def get_gridded_map(
        self,
        project: str,
        experiment: str,
        obsvar: str,
        model: str,
        /,
        *args,
        access_type: str | AccessType = AccessType.OBJ,
        cache: bool = False,
        default=None,
        **kwargs,
    ):
        """Fetches gridded map.

        :param project: Project ID.
        :param experiment: Experiment ID.
        :param obsvar: Observation variable.
        :param model: Model ID.

        :param access_type: How the data is to be retrieved (See AccessType for details)
        :param cache: Whether to use cache for this read.
        :param default: Default value that will be returned instead of raising FileNotFoundError
            if not data was found (Will be returned as is and not converted to match access_type).

        :return: The fetched data.
        """
        raise NotImplementedError

    @async_and_sync
    @put_method(ROUTE_GRIDDED_MAP)
    async def put_gridded_map(
        self,
        obj,
        project: str,
        experiment: str,
        obsvar: str,
        model: str,
        /,
        *args,
        **kwargs,
    ):
        """Store gridded map.

        :param obj: The object to be stored.
        :param project: Project ID.
        :param experiment: Experiment ID.
        :param obsvar: Observation variable.
        :param model: Model ID.
        """
        raise NotImplementedError

    @async_and_sync
    @get_method(ROUTE_REPORT)
    async def get_report(
        self,
        project: str,
        experiment: str,
        title: str,
        /,
        *args,
        access_type: str | AccessType = AccessType.OBJ,
        cache: bool = False,
        default=None,
        **kwargs,
    ):
        """Fetch report.

        :param project: Project ID.
        :param experiment: Experiment ID.
        :param title: Report title (ie. filename without extension).

        :param access_type: How the data is to be retrieved (See AccessType for details)
        :param cache: Whether to use cache for this read.
        :param default: Default value that will be returned instead of raising FileNotFoundError
            if not data was found (Will be returned as is and not converted to match access_type).

        :return: The fetched data.
        """
        raise NotImplementedError

    @async_and_sync
    @put_method(ROUTE_REPORT)
    async def put_report(
        self, obj, project: str, experiment: str, title: str, /, *args, **kwargs
    ):
        """Store report.

        :param obj: The object to be stored.
        :param project: Project ID.
        :param experiment: Experiment ID.
        :param title: Report title (ie. filename without extension).
        """
        raise NotImplementedError

    @async_and_sync
    async def get_by_uri(
        self,
        uri: str,
        /,
        access_type: str | AccessType,
        cache: bool = False,
        default=None,
    ):
        """Gets a stored object by its URI.

        :param uri : URI of the item to fetch.
        :param access_type : See AccessType.
        :param cache : Whether to use the cache.
        :param default : If provided, this value will be returned instead of raising
            a FileNotFoundError if not file exists. The provided object will be returned
            as is, and will not be converted to match access_type.

        Note:
        -----
        URI is intended to be consistent between implementations but not between
        versions of aerovaldb. Using :meth:`aerovaldb.AerovalDB.get_by_uri`
        to fetch an identifier which can then be written to another connector using
        its respective :meth:`aerovaldb.AerovalDB.put_by_uri` method is a supported
        use case.
        """
        raise NotImplementedError

    @async_and_sync
    async def put_by_uri(self, obj, uri: str):
        """Replaces a stored object by uri with a new object.

        :param obj: The object to be stored. Either a json str, or a
        json serializable python object.
        :param uri: The uri as which to store the object.

        Note:
        -----
        URI is intended to be consistent between implementations but not between
        versions of aerovaldb. Using :meth:`aerovaldb.AerovalDB.get_by_uri`
        to fetch an identifier which can then be written to another connector using
        its respective :meth:`aerovaldb.AerovalDB.put_by_uri` method is a supported
        use case.
        """
        raise NotImplementedError

    def lock(self):
        """Acquires an exclusive advisory lock to coordinate file access
        between instances of aerovaldb. Intended to be used as a context
        manager.

        See also: `Locking <https://aerovaldb.readthedocs.io/en/latest/locking.html>`_
        """
        raise NotImplementedError

    def _normalize_access_type(
        self, access_type: AccessType | str | None, default: AccessType = AccessType.OBJ
    ) -> AccessType:
        """Normalizes the access_type to an instance of AccessType enum.

        :param access_type: AccessType instance or string convertible to AccessType
        :param default: The type to return if access_type is None. Defaults to AccessType.OBJ
        :raises ValueError: If str access_type can't be converted to AccessType.
        :raises ValueError: If access_type is not str or AccessType

        :return: The normalized AccessType.
        """
        if isinstance(access_type, AccessType):
            return access_type

        if isinstance(access_type, str):
            try:
                return AccessType[access_type]
            except:
                raise ValueError(
                    f"String '{access_type}' can not be converted to AccessType."
                )
        if access_type is None:
            return default

        assert False

    @async_and_sync
    async def list_all(self, access_type: str | AccessType = AccessType.URI):
        """Returns a list of identifiers for each object stored in the database

        :param access_type: What to return (This is implementation specific, but
        in general each implementation should support URI, some may support FILE_PATH).
        :raises UnsupportedOperation:
            For non-supported acces types.
        """
        raise NotImplementedError

    @async_and_sync
    @get_method(ROUTE_REPORT_IMAGE)
    async def get_report_image(
        self,
        project: str,
        experiment: str,
        path: str,
        access_type: str | AccessType = AccessType.BLOB,
    ):
        """
        Getter for static images that are referenced from the report json files.

        :param project: Project ID.
        :param experiment: Experiment ID.
        :param access_type: One of AccessType.BLOB, AccessType.FILE_PATH

        :return: Either a string (If file path requested) or a bytes object with the
            image data
        """
        raise NotImplementedError

    @async_and_sync
    @put_method(ROUTE_REPORT_IMAGE)
    async def put_report_image(self, obj, project: str, experiment: str, path: str):
        """
        Putter for static images that are referenced from the report json files.

        :param obj: A bytes object representing the image data to be written.
        :param project: Project ID.
        :param experiment: Experiment ID.

        :return: Either a string (If file path requested) or a bytes object with the
            image data
        """
        raise NotImplementedError

    @async_and_sync
    @get_method(ROUTE_MAP_OVERLAY)
    async def get_map_overlay(
        self,
        project: str,
        experiment: str,
        source: str,
        variable: str,
        date: str,
        access_type: str | AccessType = AccessType.BLOB,
    ):
        """Getter for map overlay images.

        :param project: Project ID.
        :param experiment: Experiment ID.
        :param source: Data source. Can be either an observation network or a model ID.
        :param variable: Variable name.
        :param date: Date.
        """
        raise NotImplementedError

    @async_and_sync
    @put_method(ROUTE_MAP_OVERLAY)
    async def put_map_overlay(
        self,
        obj,
        project: str,
        experiment: str,
        source: str,
        variable: str,
        date: str,
    ):
        """Putter for map overlay images.

        :param obj: The object to be stored.
        :param project: Project ID.
        :param experiment: Experiment ID.
        :param source: Data source. Can be either an observation network or a model ID.
        :param variable: Variable name.
        :param date: Date.
        """
        raise NotImplementedError

    @async_and_sync
    async def get_experiment_mtime(
        self, project: str, experiment: str
    ) -> datetime.datetime:
        """
        :param project: Project ID.
        :param experiment: Experiment ID.
        """
        uri = await self.get_config(project, experiment, access_type=AccessType.URI)
        return await self.get_by_uri(uri, access_type=AccessType.MTIME)<|MERGE_RESOLUTION|>--- conflicted
+++ resolved
@@ -747,15 +747,11 @@
         :param default: Default value that will be returned instead of raising FileNotFoundError
             if not data was found (Will be returned as is and not converted to match access_type).
 
-<<<<<<< HEAD
-        :return: The fetched data.
-=======
-        :returns The fetched data.
+        :return: The fetched data.
 
         Note
         ----
         If either frequency or season are provided, they both must be provided.
->>>>>>> 88bb6865
         """
         raise NotImplementedError
 

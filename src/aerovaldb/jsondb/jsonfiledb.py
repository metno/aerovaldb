import datetime
import glob
import importlib.metadata
import logging
import os
import shutil
import sys
from hashlib import md5
from pathlib import Path
from typing import Any, Awaitable, Callable

import filetype  # type: ignore
import simplejson  # type: ignore
from async_lru import alru_cache
from packaging.version import Version

from aerovaldb.aerovaldb import AerovalDB
from aerovaldb.const import IMG_FILE_EXTS
from aerovaldb.types import AccessType

from ..exceptions import UnsupportedOperation
from ..lock import FakeLock, FileLock
from ..routes import *
from ..types import AssetType
from ..utils import (
    async_and_sync,
    build_uri,
    extract_substitutions,
    json_dumps_wrapper,
    parse_formatted_string,
    parse_uri,
    str_to_bool,
)
from ..utils.filter import filter_heatmap, filter_map, filter_regional_stats
from ..utils.string_mapper import StringMapper, VersionConstraintMapper
from .cache import CacheMissError, KeyCacheDecorator, LRUFileCache

if sys.version_info >= (3, 12):
    from typing import override
else:
    from typing_extensions import override

<<<<<<< HEAD
from .backwards_compatibility import *
=======
from ..utils.query import QueryEntry, QueryResult
>>>>>>> 25ce0c0e

logger = logging.getLogger(__name__)


class AerovalJsonFileDB(AerovalDB):
    def __init__(self, basedir: str | Path):
        """
        :param basedir The root directory where aerovaldb will look for files.
        """
        self._use_real_lock = str_to_bool(
            os.environ.get("AVDB_USE_LOCKING", ""), default=False
        )
        logger.info(
            f"Initializing aerovaldb for '{basedir}' with locking {self._use_real_lock}"
        )

        self._cache = KeyCacheDecorator(LRUFileCache(max_size=64), max_size=512)

        self._basedir = os.path.abspath(basedir)

        if not os.path.exists(self._basedir):
            os.makedirs(self._basedir)

        self.PATH_LOOKUP = StringMapper(
            {
                ROUTE_GLOB_STATS: "./{project}/{experiment}/hm/glob_stats_{frequency}.json",
                ROUTE_REG_STATS: "./{project}/{experiment}/hm/glob_stats_{frequency}.json",
                ROUTE_HEATMAP: "./{project}/{experiment}/hm/glob_stats_{frequency}.json",
                # For MAP_OVERLAY, extension is excluded but it will be appended after the fact.
                ROUTE_MAP_OVERLAY: "./{project}/{experiment}/overlay/{variable}_{source}/{variable}_{source}_{date}",
                ROUTE_CONTOUR: "./{project}/{experiment}/contour/{obsvar}_{model}.geojson",
                ROUTE_CONTOUR2: "./{project}/{experiment}/contour/{obsvar}_{model}/{obsvar}_{model}_{timestep}.geojson",
                ROUTE_TIMESERIES_WEEKLY: [
                    VersionConstraintMapper(
                        "./{project}/{experiment}/ts/diurnal/{location}_{network}_{obsvar}_{layer}.json",
                        min_version="0.26.0",
                    ),
                    VersionConstraintMapper(
                        "./{project}/{experiment}/ts/diurnal/{location}_{network}-{obsvar}_{layer}.json",
                        max_version="0.26.0",
                    ),
                ],
                ROUTE_TIMESERIES: [
                    VersionConstraintMapper(
                        "./{project}/{experiment}/ts/{location}_{network}_{obsvar}_{layer}.json",
                        min_version="0.26.0",
                    ),
                    VersionConstraintMapper(
                        "./{project}/{experiment}/ts/{location}_{network}-{obsvar}_{layer}.json",
                        max_version="0.26.0",
                    ),
                ],
                ROUTE_EXPERIMENTS: "./{project}/experiments.json",
                ROUTE_CONFIG: "./{project}/{experiment}/cfg_{project}_{experiment}.json",
                ROUTE_MENU: "./{project}/{experiment}/menu.json",
                ROUTE_STATISTICS: "./{project}/{experiment}/statistics.json",
                ROUTE_RANGES: "./{project}/{experiment}/ranges.json",
                ROUTE_REGIONS: "./{project}/{experiment}/regions.json",
                ROUTE_MODELS_STYLE: [
                    "./{project}/{experiment}/models-style.json",
                    "./{project}/models-style.json",
                ],
                ROUTE_MAP: [
                    VersionConstraintMapper(
                        "./{project}/{experiment}/map/{network}_{obsvar}_{layer}_{model}_{modvar}_{time}.json",
                        min_version="0.26.0",
                    ),
                    VersionConstraintMapper(
                        "./{project}/{experiment}/map/{network}-{obsvar}_{layer}_{model}-{modvar}_{time}.json",
                        min_version="0.13.2",
                        max_version="0.26.0",
                    ),
                    VersionConstraintMapper(
                        "./{project}/{experiment}/map/{network}-{obsvar}_{layer}_{model}-{modvar}.json",
                        max_version="0.13.2",
                    ),
                ],
                ROUTE_SCATTER: [
                    VersionConstraintMapper(
                        "./{project}/{experiment}/scat/{network}_{obsvar}_{layer}_{model}_{modvar}_{time}.json",
                        min_version="0.26.0",
                    ),
                    VersionConstraintMapper(
                        "./{project}/{experiment}/scat/{network}-{obsvar}_{layer}_{model}-{modvar}_{time}.json",
                        min_version="0.13.2",
                        max_version="0.26.0",
                    ),
                    VersionConstraintMapper(
                        "./{project}/{experiment}/scat/{network}-{obsvar}_{layer}_{model}-{modvar}.json",
                        max_version="0.13.2",
                    ),
                ],
                ROUTE_PROFILES: "./{project}/{experiment}/profiles/{location}_{network}_{obsvar}.json",
                ROUTE_HEATMAP_TIMESERIES: [
                    VersionConstraintMapper(
                        "./{project}/{experiment}/hm/ts/{region}_{network}_{obsvar}_{layer}.json",
                        min_version="0.26.0",
                    ),
                    VersionConstraintMapper(
                        "./{project}/{experiment}/hm/ts/{region}-{network}-{obsvar}-{layer}.json",
                        min_version="0.13.2",  # https://github.com/metno/pyaerocom/blob/4478b4eafb96f0ca9fd722be378c9711ae10c1f6/setup.cfg
                        max_version="0.26.0",
                    ),
                    VersionConstraintMapper(
                        "./{project}/{experiment}/hm/ts/{network}-{obsvar}-{layer}.json",
                        min_version="0.12.2",
                        max_version="0.13.2",
                    ),
                    VersionConstraintMapper(
                        "./{project}/{experiment}/hm/ts/stats_ts.json",
                        max_version="0.12.2",
                    ),
                ],
                ROUTE_FORECAST: [
                    VersionConstraintMapper(
                        "./{project}/{experiment}/forecast/{region}_{network}_{obsvar}_{layer}.json",
                        min_version="0.26.0",
                    ),
                    VersionConstraintMapper(
                        "./{project}/{experiment}/forecast/{region}_{network}-{obsvar}_{layer}.json",
                        max_version="0.26.0",
                    ),
                ],
                ROUTE_GRIDDED_MAP: "./{project}/{experiment}/contour/{obsvar}_{model}.json",
                ROUTE_REPORT: "./reports/{project}/{experiment}/{title}.json",
                ROUTE_REPORT_IMAGE: "./reports/{project}/{experiment}/{path}",
            },
            version_provider=self._get_version,
        )

        self.FILTERS: dict[str, Callable[..., Awaitable[Any]]] = {
            ROUTE_REG_STATS: filter_regional_stats,
            ROUTE_HEATMAP: filter_heatmap,
            ROUTE_MAP: filter_map,
        }

    def _load_json(
        self,
        key,
        *,
        access_type: AccessType = AccessType.OBJ,
        cache: bool = False,
    ):
        if access_type in [
            AccessType.BLOB,
            AccessType.URI,
            AccessType.FILE_PATH,
            AccessType.MTIME,
            AccessType.CTIME,
        ]:
            ValueError(f"Unable to load json with access_type={access_type}.")

        json_str = self._cache.get(key, bypass_cache=not cache)
        if access_type == AccessType.JSON_STR:
            return json_str

        elif access_type == AccessType.OBJ:
            return simplejson.loads(json_str, allow_nan=True)

        raise UnsupportedOperation(f"{access_type}")

    @async_and_sync
    @alru_cache(maxsize=2048)
    async def _get_version(self, project: str, experiment: str) -> Version:
        """
        Returns the version of pyaerocom used to generate the files for a given project
        and experiment.

        :param project : Project ID.
        :param experiment : Experiment ID.

        :return : A Version object.
        """
        try:
            config = await self.get_config(project, experiment)
        except FileNotFoundError:
            try:
                # If pyaerocom is installed in the current environment, but no config has
                # been written, we use the version of the installed pyaerocom. This is
                # important for tests to work correctly, and for files to be written
                # correctly if the config file happens to be written after data files.
                version = Version(importlib.metadata.version("pyaerocom"))
            except importlib.metadata.PackageNotFoundError:
                version = Version("0.0.1")
            finally:
                return version

        try:
            version_str = config["exp_info"]["pyaerocom_version"]
            version = Version(version_str)
        except KeyError:
            version = Version("0.0.1")

        return version

    @async_and_sync
    async def _get_template(self, route: str, substitutions: dict) -> str:
        """
        Loops through each instance of TemplateMapper finding the
        appropriate template to use give an route, and a dictionary
        of substitutions.

        :param route : The route for which to look up the template.
        :param substitutions : Dictionary of format substitutions available.

        :returns The template string.

        :raises TemplateNotFound :
            If no valid template was found.
        """
        return await self.PATH_LOOKUP.lookup(route, **substitutions)

    @override
    async def _get(
        self,
        route,
        route_args,
        **kwargs,
    ):
        use_caching = kwargs.pop("cache", False)
        default = kwargs.pop("default", None)
        _raise_file_not_found_error = kwargs.pop("_raise_file_not_found_error", True)
        access_type = self._normalize_access_type(kwargs.pop("access_type", None))

        substitutions = route_args | kwargs

        logger.debug(f"Fetching data for {route}.")

        path_template = await self._get_template(route, substitutions)
        logger.debug(f"Using template string {path_template}")

        relative_path = path_template.format(**substitutions)

        file_path = os.path.join(self._basedir, relative_path)
        logger.debug(f"Fetching file {file_path} as {access_type}-")

        filter_func = self.FILTERS.get(route, None)
        filter_vars = route_args | kwargs

        if not os.path.exists(file_path):
            if default is None or access_type == AccessType.FILE_PATH:
                if _raise_file_not_found_error:
                    raise FileNotFoundError(f"File {file_path} does not exist.")
                else:
                    return file_path
            return default

        if filter_func is None:
            if access_type == AccessType.FILE_PATH:
                return file_path
            if access_type == AccessType.URI:
                return build_uri(route, route_args, kwargs)

            if access_type == AccessType.MTIME:
                return datetime.datetime.fromtimestamp(os.path.getmtime(file_path))
            if access_type == AccessType.CTIME:
                return datetime.datetime.fromtimestamp(os.path.getctime(file_path))

            return self._load_json(
                file_path, access_type=access_type, cache=use_caching
            )

        if access_type == AccessType.FILE_PATH:
            raise UnsupportedOperation("Filtered endpoints can not return a filepath")

        if access_type == AccessType.MTIME:
            return datetime.datetime.fromtimestamp(os.path.getmtime(file_path))
        if access_type == AccessType.CTIME:
            return datetime.datetime.fromtimestamp(os.path.getctime(file_path))

        filter_params = [kwargs[k] for k in sorted(kwargs.keys())]
        key = f"{file_path}::{'/'.join(filter_params)}"

        try:
            obj = self._load_json(key, access_type=AccessType.OBJ, cache=use_caching)
        except CacheMissError:
            obj = self._load_json(file_path)
            obj = filter_func(obj, **filter_vars)
            if use_caching:
                self._cache.put(json_dumps_wrapper(obj), key=key)

        if access_type == AccessType.OBJ:
            return obj

        if access_type == AccessType.JSON_STR:
            return json_dumps_wrapper(obj)

        raise UnsupportedOperation

    @override
    async def _put(self, obj, route, route_args, **kwargs):
        """Jsondb implemention of database put operation.

        If obj is string, it is assumed to be a wellformatted json string.
        Otherwise it is assumed to be a serializable python object.
        """
        substitutions = route_args | kwargs

        path_template = await self._get_template(route, substitutions)
        relative_path = path_template.format(**substitutions)

        file_path = str(Path(os.path.join(self._basedir, relative_path)).resolve())

        logger.debug(f"Mapped route {route} / { route_args} to file {file_path}.")

        if not os.path.exists(os.path.dirname(file_path)):
            os.makedirs(os.path.dirname(file_path))
        if isinstance(obj, str):
            json = obj
        else:
            json = json_dumps_wrapper(obj)
        with open(file_path, "w") as f:
            f.write(json)

    @override
    def rm_experiment_data(self, project: str, experiment: str) -> None:
        """Deletes ALL data associated with an experiment.

        :param project : Project ID.
        :param experiment : Experiment ID.
        """
        exp_dir = os.path.join(self._basedir, project, experiment)

        if os.path.exists(exp_dir):
            logger.info(
                f"Removing experiment data for project {project}, experiment, {experiment}."
            )
            shutil.rmtree(exp_dir)

    @async_and_sync
    @override
    async def get_regional_stats(
        self,
        project: str,
        experiment: str,
        frequency: str,
        network: str,
        variable: str,
        layer: str,
        /,
        *args,
        **kwargs,
    ):
        """Fetches regional stats from the database.

        :param project: The project ID.
        :param experiment: The experiment ID.
        :param frequency: The frequency.
        :param network: Observation network.
        :param variable: Variable name.
        """
        return await self._get(
            ROUTE_REG_STATS,
            {"project": project, "experiment": experiment, "frequency": frequency},
            access_type=kwargs.get("access_type", AccessType.OBJ),
            network=network,
            variable=variable,
            layer=layer,
            cache=True,
        )

    @async_and_sync
    @override
    async def get_heatmap(
        self,
        project: str,
        experiment: str,
        frequency: str,
        region: str,
        time: str,
        /,
        *args,
        **kwargs,
    ):
        """Fetches heatmap data from the database

        :param project: The project ID.
        :param experiment: The experiment ID.
        :param frequency: The frequency.
        :param region: Region.
        :param time: Time.
        """
        return await self._get(
            ROUTE_HEATMAP,
            {"project": project, "experiment": experiment, "frequency": frequency},
            access_type=kwargs.get("access_type", AccessType.OBJ),
            region=region,
            time=time,
            cache=True,
        )

    @async_and_sync
    async def _get_query_entry_for_file(self, file_path: str) -> QueryEntry:
        """
        For the provided data file path, returns the corresponding
        URI.

        :param file_path : The file_path.
        """
        file_path = os.path.join(self._basedir, file_path)
        file_path = os.path.relpath(file_path, start=self._basedir)

        _, ext = os.path.splitext(file_path)

        if "/overlay/" in file_path:
            file_path = str(Path(file_path).parent / Path(file_path).stem)

        if file_path.startswith("reports/") and ext.lower() in IMG_FILE_EXTS:
            # TODO: Fix this.
            # The image endpoint is the only endpoint which needs to accept an arbitrary path
            # under the experiment directory. Treating it as a special case for now.
            split = file_path.split("/")
            project = split[1]
            experiment = split[2]
            path = "/".join(split[3:])
            uri = build_uri(
                ROUTE_REPORT_IMAGE,
                {"project": project, "experiment": experiment, "path": path},
                {},
            )
            return QueryEntry(
                uri,
                AssetType(ROUTE_REPORT_IMAGE),
                {"project": project, "experiment": experiment, "path": path},
            )

        for route in self.PATH_LOOKUP._lookuptable:
            if not (route == ROUTE_MODELS_STYLE):
                if file_path.startswith("reports/"):
                    _str = "/".join(file_path.split("/")[1:3])
                    subs = parse_formatted_string("{project}/{experiment}", _str)
                else:
                    _str = "/".join(file_path.split("/")[0:2])
                    subs = parse_formatted_string("{project}/{experiment}", _str)
            else:
                try:
                    subs = parse_formatted_string(
                        "{project}/{experiment}/models-style.json", file_path
                    )
                except Exception:
                    try:
                        subs = parse_formatted_string(
                            "{project}/models-style.json", file_path
                        )
                    except:
                        continue

            template = await self._get_template(route, subs)

            if "experiment" in subs:
                version = await self._get_version(subs["project"], subs["experiment"])
            else:
                # Project level models style does not have a version because version is defined
                # per experiment. version doesn't matter for models-style because it is priority
                # based, so we set a dummy value to simplify.
                version = Version("0.0.1")
            route_arg_names = extract_substitutions(route)

            try:
                all_args = parse_formatted_string(template, f"./{file_path}")  # type: ignore
                for k, v in all_args.items():
                    all_args[k] = v.replace("/", ":")

                route_args = {k: v for k, v in all_args.items() if k in route_arg_names}
                kwargs = {
                    k: v for k, v in all_args.items() if not (k in route_arg_names)
                }
<<<<<<< HEAD
                if route == ROUTE_MAP:
                    route_args, kwargs = post_process_maps_args_kwargs(
                        route_args, kwargs
                    )
                elif route in [ROUTE_TIMESERIES, ROUTE_TIMESERIES_WEEKLY]:
                    route_args, kwargs = post_process_timeseries_args_kwargs(
                        route_args, kwargs, version=version
                    )
                elif route == ROUTE_HEATMAP_TIMESERIES:
                    route_args, kwargs = post_process_heatmap_ts_args_kwargs(
                        route_args, kwargs, version=version
                    )
                elif route == ROUTE_FORECAST:
                    route_args, kwargs = post_process_forecast_args_kwargs(
                        route_args, kwargs
                    )
            except Exception:
=======
            except Exception as e:
>>>>>>> 25ce0c0e
                continue
            else:
                uri = build_uri(route, route_args, kwargs | {"version": str(version)})
                return QueryEntry(uri, AssetType(route), route_args)

        raise ValueError(f"Unable to build URI for file path {file_path}")

    @async_and_sync
    @override
    async def list_glob_stats(
        self,
        project: str,
        experiment: str,
    ):
        logger.warning("list_all is deprecated. Please consider using query() instead.")
        return await self.query(
            AssetType.GLOB_STATS, project=project, experiment=experiment
        )

    @async_and_sync
    @override
    async def list_timeseries(
        self,
        project: str,
        experiment: str,
    ):
        logger.warning("list_all is deprecated. Please consider using query() instead.")
        return await self.query(
            AssetType.TIMESERIES, project=project, experiment=experiment
        )

    @async_and_sync
    @override
    async def list_map(
        self,
        project: str,
        experiment: str,
    ):
        logger.warning("list_all is deprecated. Please consider using query() instead.")
        return await self.query(AssetType.MAP, project=project, experiment=experiment)

    @async_and_sync
    @override
    async def get_by_uri(
        self,
        uri: str,
        /,
        access_type: str | AccessType = AccessType.OBJ,
        cache: bool = False,
        default=None,
    ):
        access_type = self._normalize_access_type(access_type)
        if access_type in [AccessType.URI]:
            return uri

        route, route_args, kwargs = parse_uri(uri)

        if route.startswith("/v0/report-image/"):
            return await self.get_report_image(
                route_args["project"],
                route_args["experiment"],
                route_args["path"],
                access_type=access_type,
            )

        if route.startswith("/v0/map-overlay/"):
            return await self.get_map_overlay(
                route_args["project"],
                route_args["experiment"],
                route_args["source"],
                route_args["variable"],
                route_args["date"],
                access_type=access_type,
            )

        return await self._get(
            route,
            route_args,
            cache=cache,
            default=default,
            access_type=access_type,
            **kwargs,
        )

    @async_and_sync
    @override
    async def put_by_uri(self, obj, uri: str):
        route, route_args, kwargs = parse_uri(uri)

        if route.startswith("/v0/report-image/"):
            await self.put_report_image(
                obj, route_args["project"], route_args["experiment"], route_args["path"]
            )
            return

        if route.startswith("/v0/map-overlay/"):
            await self.put_map_overlay(
                obj,
                route_args["project"],
                route_args["experiment"],
                route_args["source"],
                route_args["variable"],
                route_args["date"],
            )
            return

        await self._put(obj, route, route_args, **kwargs)

    def _get_lock_file(self) -> str:
        os.makedirs(os.path.expanduser("~/.aerovaldb/lock/"), exist_ok=True)
        lock_file = os.path.join(
            os.environ.get("AVDB_LOCK_DIR", os.path.expanduser("~/.aerovaldb/lock/")),
            md5(self._basedir.encode()).hexdigest(),
        )
        return lock_file

    @override
    def lock(self):
        if self._use_real_lock:
            return FileLock(self._get_lock_file())

        return FakeLock()

    @async_and_sync
    @override
    async def query(
        self, asset_type: AssetType | set[AssetType] | None = None, **kwargs
    ) -> QueryResult:
        if asset_type is None:
            asset_type = set([AssetType(x) for x in ALL_ROUTES])

        if isinstance(asset_type, AssetType):
            asset_type = set([asset_type])

        glb = glob.iglob(
            os.path.join(glob.escape(self._basedir), "./**"), recursive=True
        )

        result = []
        for f in glb:
            if os.path.isfile(f):
                try:
                    entry = await self._get_query_entry_for_file(f)
                except (ValueError, KeyError):
                    continue
                else:
                    if entry.type in asset_type:
                        if all(entry.args[k] == v for k, v in kwargs.items()):
                            result.append(entry)

        return QueryResult(result)

    @async_and_sync
    @override
    async def list_all(self):
        logger.warning("list_all is deprecated. Please consider using query() instead.")
        return await self.query()

    @async_and_sync
    @override
    async def get_report_image(
        self,
        project: str,
        experiment: str,
        path: str,
        access_type: str | AccessType = AccessType.BLOB,
    ):
        access_type = self._normalize_access_type(access_type)

        if access_type not in (
            AccessType.FILE_PATH,
            AccessType.BLOB,
            AccessType.MTIME,
            AccessType.CTIME,
        ):
            raise UnsupportedOperation(
                f"The report image endpoint does not support access type {access_type}."
            )

        if access_type in (AccessType.MTIME, AccessType.CTIME):
            return await self._get(
                route=ROUTE_REPORT_IMAGE,
                route_args={
                    "project": project,
                    "experiment": experiment,
                    "path": path,
                },
                access_type=access_type,
            )
        file_path = await self._get(
            route=ROUTE_REPORT_IMAGE,
            route_args={
                "project": project,
                "experiment": experiment,
                "path": path,
            },
            access_type=AccessType.FILE_PATH,
        )
        logger.debug(f"Fetching image with path '{file_path}'")

        if access_type == AccessType.FILE_PATH:
            return file_path

        with open(file_path, "rb") as f:
            return f.read()

    @async_and_sync
    @override
    async def put_report_image(self, obj, project: str, experiment: str, path: str):
        template = await self._get_template(ROUTE_REPORT_IMAGE, {})

        file_path = os.path.join(
            self._basedir,
            template.format(project=project, experiment=experiment, path=path),
        )
        os.makedirs(Path(file_path).parent, exist_ok=True)
        with open(file_path, "wb") as f:
            f.write(obj)

    @async_and_sync
    @override
    async def get_map_overlay(
        self,
        project: str,
        experiment: str,
        source: str,
        variable: str,
        date: str,
        access_type: str | AccessType = AccessType.BLOB,
    ):
        access_type = self._normalize_access_type(access_type)

        if access_type not in (
            AccessType.FILE_PATH,
            AccessType.BLOB,
            AccessType.MTIME,
            AccessType.CTIME,
        ):
            raise UnsupportedOperation(
                f"The report image endpoint does not support access type {access_type}."
            )

        for ext in IMG_FILE_EXTS:
            file_path = await self._get(
                route=ROUTE_MAP_OVERLAY,
                route_args={
                    "project": project,
                    "experiment": experiment,
                    "source": source,
                    "variable": variable,
                    "date": date,
                },
                _raise_file_not_found_error=False,
                access_type=AccessType.FILE_PATH,
            )

            file_path += ext
            if os.path.exists(file_path):
                break
        else:
            raise FileNotFoundError(
                f"Overlay for {project}/{experiment}/{source}/{variable}/{date} does not exist."
            )

        logger.debug(f"Fetching image with path '{file_path}'")

        if access_type in [AccessType.MTIME]:
            return datetime.datetime.fromtimestamp(os.path.getmtime(file_path))
        if access_type in [AccessType.CTIME]:
            return datetime.datetime.fromtimestamp(os.path.getctime(file_path))

        if access_type == AccessType.FILE_PATH:
            return file_path

        with open(file_path, "rb") as f:
            return f.read()

    @async_and_sync
    @override
    async def put_map_overlay(
        self,
        obj,
        project: str,
        experiment: str,
        source: str,
        variable: str,
        date: str,
    ):
        """Putter for map overlay images.

        :param obj : The object to be stored.
        :param project : Project ID.
        :param experiment : Experiment ID.
        :param source : Data source. Can be either an observation network or a model ID.
        :param variable : Variable name.
        :param date : Date.
        """
        template = await self._get_template(ROUTE_MAP_OVERLAY, {})

        file_path = os.path.join(
            self._basedir,
            template.format(
                project=project,
                experiment=experiment,
                source=source,
                variable=variable,
                date=date,
            ),
        )

        ext = filetype.guess_extension(obj)
        if ext is None:
            raise ValueError(
                f"Could not guess image file extension of provided image data starting with '0x{obj[:20].hex()}'."
            )
        file_path += f".{ext}"

        Path(file_path).parent.mkdir(exist_ok=True, parents=True)
        with open(file_path, "wb") as f:
            f.write(obj)

    @async_and_sync
    @override
    async def get_contour(
        self,
        project: str,
        experiment: str,
        obsvar: str,
        model: str,
        /,
        *args,
        timestep: str,
        access_type: str | AccessType = AccessType.OBJ,
        cache: bool = False,
        default=None,
        **kwargs,
    ):
        access_type = self._normalize_access_type(access_type)

        try:
            file_path = await self._get(
                ROUTE_CONTOUR,
                {
                    "project": project,
                    "experiment": experiment,
                    "obsvar": obsvar,
                    "model": model,
                },
                # timestep=timestep,
                access_type=AccessType.FILE_PATH,
                cache=True,
            )
            try:
                if timestep is None:
                    key = file_path
                else:
                    key = f"{file_path}::{timestep}"

                result = simplejson.loads(self._cache.get(key), allow_nan=True)
            except CacheMissError:
                result = await self._get(
                    ROUTE_CONTOUR,
                    {
                        "project": project,
                        "experiment": experiment,
                        "obsvar": obsvar,
                        "model": model,
                    },
                    access_type=AccessType.OBJ,
                    cache=True,
                )
                if timestep is not None:
                    for t, value in result.items():
                        self._cache.put(
                            json_dumps_wrapper(value), key=f"{file_path}::{t}"
                        )
                    result = result[timestep]
        except (FileNotFoundError, KeyError):
            pass
        else:
            if access_type == AccessType.OBJ:
                return result
            if access_type == AccessType.JSON_STR:
                return json_dumps_wrapper(result)

        try:
            result = await self._get(
                ROUTE_CONTOUR2,
                {
                    "project": project,
                    "experiment": experiment,
                    "obsvar": obsvar,
                    "model": model,
                    "timestep": timestep,
                },
                access_type=access_type,
                cache=cache,
            )
        except FileNotFoundError:
            pass
        else:
            return result

        if default is not None:
            return default

        raise FileNotFoundError

    @async_and_sync
    @override
    async def put_contour(
        self,
        obj,
        project: str,
        experiment: str,
        obsvar: str,
        model: str,
        /,
        timestep: str | None = None,
        *args,
        **kwargs,
    ):
        if timestep is None:
            logger.warning(
                "Writing contours without providing timestep is deprecated and will be removed in a future release."
            )

            await self._put(
                obj,
                ROUTE_CONTOUR,
                {
                    "project": project,
                    "experiment": experiment,
                    "obsvar": obsvar,
                    "model": model,
                },
            )
            return

        await self._put(
            obj,
            ROUTE_CONTOUR2,
            {
                "project": project,
                "experiment": experiment,
                "obsvar": obsvar,
                "model": model,
                "timestep": timestep,
            },
        )<|MERGE_RESOLUTION|>--- conflicted
+++ resolved
@@ -40,11 +40,8 @@
 else:
     from typing_extensions import override
 
-<<<<<<< HEAD
+from ..utils.query import QueryEntry, QueryResult
 from .backwards_compatibility import *
-=======
-from ..utils.query import QueryEntry, QueryResult
->>>>>>> 25ce0c0e
 
 logger = logging.getLogger(__name__)
 
@@ -512,7 +509,6 @@
                 kwargs = {
                     k: v for k, v in all_args.items() if not (k in route_arg_names)
                 }
-<<<<<<< HEAD
                 if route == ROUTE_MAP:
                     route_args, kwargs = post_process_maps_args_kwargs(
                         route_args, kwargs
@@ -530,9 +526,6 @@
                         route_args, kwargs
                     )
             except Exception:
-=======
-            except Exception as e:
->>>>>>> 25ce0c0e
                 continue
             else:
                 uri = build_uri(route, route_args, kwargs | {"version": str(version)})

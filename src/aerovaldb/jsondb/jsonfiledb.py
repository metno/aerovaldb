import glob
import logging
import os
import shutil
from pathlib import Path
from typing import Callable, Awaitable, Any, Generator
import importlib.metadata

from async_lru import alru_cache
from packaging.version import Version

from aerovaldb.aerovaldb import AerovalDB
from aerovaldb.exceptions import UnusedArguments
from aerovaldb.types import AccessType
from ..utils.string_mapper import StringMapper, VersionConstraintMapper

from ..utils import (
    async_and_sync,
    str_to_bool,
    validate_filename_component,
    json_dumps_wrapper,
    parse_uri,
    parse_formatted_string,
    build_uri,
    extract_substitutions,
    run_until_finished,
)
from ..utils.filter import filter_heatmap, filter_regional_stats
from ..exceptions import UnsupportedOperation
from .cache import JSONLRUCache
from ..routes import *
from ..lock import FakeLock, FileLock
from hashlib import md5
import simplejson  # type: ignore

logger = logging.getLogger(__name__)


class AerovalJsonFileDB(AerovalDB):
    def __init__(self, basedir: str | Path, /, use_async: bool = False):
        """
        :param basedir The root directory where aerovaldb will look for files.
        :param asyncio Whether to use asynchronous io to read and store files.
        """
        self._use_real_lock = str_to_bool(
            os.environ.get("AVDB_USE_LOCKING", ""), default=False
        )
        logger.info(
            f"Initializing aerovaldb for '{basedir}' with locking {self._use_real_lock}"
        )

        self._asyncio = use_async
        self._cache = JSONLRUCache(max_size=64, asyncio=self._asyncio)

        self._basedir = os.path.realpath(basedir)

        if not os.path.exists(self._basedir):
            os.makedirs(self._basedir)

<<<<<<< HEAD
        self.PATH_LOOKUP = StringMapper(
            {
                ROUTE_GLOB_STATS: "./{project}/{experiment}/hm/glob_stats_{frequency}.json",
                ROUTE_REG_STATS: "./{project}/{experiment}/hm/glob_stats_{frequency}.json",
                ROUTE_HEATMAP: "./{project}/{experiment}/hm/glob_stats_{frequency}.json",
                ROUTE_CONTOUR: "./{project}/{experiment}/contour/{obsvar}_{model}.geojson",
                ROUTE_TIMESERIES: "./{project}/{experiment}/ts/{location}_{network}-{obsvar}_{layer}.json",
                ROUTE_TIMESERIES_WEEKLY: "./{project}/{experiment}/ts/diurnal/{location}_{network}-{obsvar}_{layer}.json",
                ROUTE_EXPERIMENTS: "./{project}/experiments.json",
                ROUTE_CONFIG: "./{project}/{experiment}/cfg_{project}_{experiment}.json",
                ROUTE_MENU: "./{project}/{experiment}/menu.json",
                ROUTE_STATISTICS: "./{project}/{experiment}/statistics.json",
                ROUTE_RANGES: "./{project}/{experiment}/ranges.json",
                ROUTE_REGIONS: "./{project}/{experiment}/regions.json",
                ROUTE_MODELS_STYLE: [
                    "./{project}/{experiment}/models-style.json",
                    "./{project}/models-style.json",
                ],
                ROUTE_MAP: [
                    VersionConstraintMapper(
                        "./{project}/{experiment}/map/{network}-{obsvar}_{layer}_{model}-{modvar}_{time}.json",
                        min_version="0.13.2",
                    ),
                    VersionConstraintMapper(
                        "./{project}/{experiment}/map/{network}-{obsvar}_{layer}_{model}-{modvar}.json",
                        max_version="0.13.2",
                    ),
                ],
                ROUTE_SCATTER: [
                    VersionConstraintMapper(
                        "./{project}/{experiment}/scat/{network}-{obsvar}_{layer}_{model}-{modvar}_{time}.json",
                        min_version="0.13.2",
                    ),
                    VersionConstraintMapper(
                        "./{project}/{experiment}/scat/{network}-{obsvar}_{layer}_{model}-{modvar}.json",
                        max_version="0.13.2",
                    ),
                ],
                ROUTE_PROFILES: "./{project}/{experiment}/profiles/{location}_{network}-{obsvar}.json",
                ROUTE_HEATMAP_TIMESERIES: [
                    VersionConstraintMapper(
                        "./{project}/{experiment}/hm/ts/{region}-{network}-{obsvar}-{layer}.json",
                        min_version="0.13.2",  # https://github.com/metno/pyaerocom/blob/4478b4eafb96f0ca9fd722be378c9711ae10c1f6/setup.cfg
                    ),
                    VersionConstraintMapper(
                        "./{project}/{experiment}/hm/ts/{network}-{obsvar}-{layer}.json",
                        min_version="0.12.2",
                        max_version="0.13.2",
                    ),
                    VersionConstraintMapper(
                        "./{project}/{experiment}/hm/ts/stats_ts.json",
                        max_version="0.12.2",
                    ),
                ],
                ROUTE_FORECAST: "./{project}/{experiment}/forecast/{region}_{network}-{obsvar}_{layer}.json",
                ROUTE_GRIDDED_MAP: "./{project}/{experiment}/contour/{obsvar}_{model}.json",
                ROUTE_REPORT: "./reports/{project}/{experiment}/{title}.json",
            },
            version_provider=self._get_version,
        )
=======
        self.PATH_LOOKUP: dict[str, list[TemplateMapper]] = {
            ROUTE_GLOB_STATS: [
                DataVersionToTemplateMapper(
                    "./{project}/{experiment}/hm/glob_stats_{frequency}.json",
                    version_provider=self._get_version,
                )
            ],
            ROUTE_REG_STATS: [
                # Same as glob_stats
                DataVersionToTemplateMapper(
                    "./{project}/{experiment}/hm/glob_stats_{frequency}.json",
                    version_provider=self._get_version,
                )
            ],
            ROUTE_HEATMAP: [
                # Same as glob_stats
                DataVersionToTemplateMapper(
                    "./{project}/{experiment}/hm/glob_stats_{frequency}.json",
                    version_provider=self._get_version,
                )
            ],
            ROUTE_CONTOUR: [
                DataVersionToTemplateMapper(
                    "./{project}/{experiment}/contour/{obsvar}_{model}.geojson",
                    version_provider=self._get_version,
                )
            ],
            ROUTE_TIMESERIES: [
                DataVersionToTemplateMapper(
                    "./{project}/{experiment}/ts/{location}_{network}-{obsvar}_{layer}.json",
                    version_provider=self._get_version,
                )
            ],
            ROUTE_TIMESERIES_WEEKLY: [
                DataVersionToTemplateMapper(
                    "./{project}/{experiment}/ts/diurnal/{location}_{network}-{obsvar}_{layer}.json",
                    version_provider=self._get_version,
                )
            ],
            ROUTE_EXPERIMENTS: [
                PriorityDataVersionToTemplateMapper(["./{project}/experiments.json"])
            ],
            ROUTE_CONFIG: [
                PriorityDataVersionToTemplateMapper(
                    ["./{project}/{experiment}/cfg_{project}_{experiment}.json"]
                )
            ],
            ROUTE_MENU: [
                DataVersionToTemplateMapper(
                    "./{project}/{experiment}/menu.json",
                    version_provider=self._get_version,
                )
            ],
            ROUTE_STATISTICS: [
                DataVersionToTemplateMapper(
                    "./{project}/{experiment}/statistics.json",
                    version_provider=self._get_version,
                )
            ],
            ROUTE_RANGES: [
                DataVersionToTemplateMapper(
                    "./{project}/{experiment}/ranges.json",
                    version_provider=self._get_version,
                )
            ],
            ROUTE_REGIONS: [
                DataVersionToTemplateMapper(
                    "./{project}/{experiment}/regions.json",
                    version_provider=self._get_version,
                )
            ],
            ROUTE_MODELS_STYLE: [
                PriorityDataVersionToTemplateMapper(
                    [
                        "./{project}/{experiment}/models-style.json",
                        "./{project}/models-style.json",
                    ]
                )
            ],
            ROUTE_MAP: [
                DataVersionToTemplateMapper(
                    "./{project}/{experiment}/map/{network}-{obsvar}_{layer}_{model}-{modvar}_{time}.json",
                    min_version="0.13.2",
                    version_provider=self._get_version,
                ),
                DataVersionToTemplateMapper(
                    "./{project}/{experiment}/map/{network}-{obsvar}_{layer}_{model}-{modvar}.json",
                    max_version="0.13.2",
                    version_provider=self._get_version,
                ),
            ],
            ROUTE_SCATTER: [
                DataVersionToTemplateMapper(
                    "./{project}/{experiment}/scat/{network}-{obsvar}_{layer}_{model}-{modvar}_{time}.json",
                    min_version="0.13.2",
                    version_provider=self._get_version,
                ),
                DataVersionToTemplateMapper(
                    "./{project}/{experiment}/scat/{network}-{obsvar}_{layer}_{model}-{modvar}.json",
                    max_version="0.13.2",
                    version_provider=self._get_version,
                ),
            ],
            ROUTE_PROFILES: [
                DataVersionToTemplateMapper(
                    "./{project}/{experiment}/profiles/{location}_{network}_{obsvar}.json",
                    version_provider=self._get_version,
                )
            ],
            ROUTE_HEATMAP_TIMESERIES: [
                DataVersionToTemplateMapper(
                    "./{project}/{experiment}/hm/ts/{region}-{network}-{obsvar}-{layer}.json",
                    min_version="0.13.2",  # https://github.com/metno/pyaerocom/blob/4478b4eafb96f0ca9fd722be378c9711ae10c1f6/setup.cfg
                    version_provider=self._get_version,
                ),
                DataVersionToTemplateMapper(
                    "./{project}/{experiment}/hm/ts/{network}-{obsvar}-{layer}.json",
                    min_version="0.12.2",
                    max_version="0.13.2",
                    version_provider=self._get_version,
                ),
                DataVersionToTemplateMapper(
                    "./{project}/{experiment}/hm/ts/stats_ts.json",
                    max_version="0.12.2",
                    version_provider=self._get_version,
                ),
            ],
            ROUTE_FORECAST: [
                DataVersionToTemplateMapper(
                    "./{project}/{experiment}/forecast/{region}_{network}-{obsvar}_{layer}.json",
                    version_provider=self._get_version,
                )
            ],
            ROUTE_GRIDDED_MAP: [
                DataVersionToTemplateMapper(
                    "./{project}/{experiment}/contour/{obsvar}_{model}.json",
                    version_provider=self._get_version,
                )
            ],
            ROUTE_REPORT: [
                DataVersionToTemplateMapper(
                    "./reports/{project}/{experiment}/{title}.json",
                    version_provider=self._get_version,
                )
            ],
        }
>>>>>>> 6beb3010

        self.FILTERS: dict[str, Callable[..., Awaitable[Any]]] = {
            ROUTE_REG_STATS: filter_regional_stats,
            ROUTE_HEATMAP: filter_heatmap,
        }

    @async_and_sync
    @alru_cache(maxsize=2048)
    async def _get_version(self, project: str, experiment: str) -> Version:
        """
        Returns the version of pyaerocom used to generate the files for a given project
        and experiment.

        :param project : Project ID.
        :param experiment : Experiment ID.

        :return : A Version object.
        """
        try:
            config = await self.get_config(project, experiment)
        except FileNotFoundError:
            try:
                # If pyaerocom is installed in the current environment, but no config has
                # been written, we use the version of the installed pyaerocom. This is
                # important for tests to work correctly, and for files to be written
                # correctly if the config file happens to be written after data files.
                version = Version(importlib.metadata.version("pyaerocom"))
            except importlib.metadata.PackageNotFoundError:
                version = Version("0.0.1")
            finally:
                return version
        # except simplejson.JSONDecodeError:
        #    # Work around for https://github.com/metno/aerovaldb/issues/28
        #    return Version("0.14.0")

        try:
            version_str = config["exp_info"]["pyaerocom_version"]
            version = Version(version_str)
        except KeyError:
            version = Version("0.0.1")

        return version

    @async_and_sync
    async def _get_template(self, route: str, substitutions: dict) -> str:
        """
        Loops through each instance of TemplateMapper finding the
        appropriate template to use give an route, and a dictionary
        of substitutions.

        :param route : The route for which to look up the template.
        :param substitutions : Dictionary of format substitutions available.

        :returns The template string.

        :raises TemplateNotFound :
            If no valid template was found.
        """
        return await self.PATH_LOOKUP.lookup(route, **substitutions)

    async def _get(
        self,
        route,
        route_args,
        *args,
        **kwargs,
    ):
        use_caching = kwargs.pop("cache", False)
        default = kwargs.pop("default", None)
        access_type = self._normalize_access_type(kwargs.pop("access_type", None))

        if len(args) > 0:
            raise UnusedArguments(
                f"Unexpected positional arguments {args}. Jsondb does not use additional positional arguments currently."
            )

        substitutions = route_args | kwargs
        [validate_filename_component(x) for x in substitutions.values()]

        logger.debug(f"Fetching data for {route}.")

        path_template = await self._get_template(route, substitutions)
        logger.debug(f"Using template string {path_template}")

        relative_path = path_template.format(**substitutions)

        file_path = str(Path(os.path.join(self._basedir, relative_path)).resolve())
        logger.debug(f"Fetching file {file_path} as {access_type}-")

        filter_func = self.FILTERS.get(route, None)
        filter_vars = route_args | kwargs

        if not os.path.exists(file_path):
            if default is None or access_type == AccessType.FILE_PATH:
                raise FileNotFoundError(f"File {file_path} does not exist.")
            return default

        # No filtered.
        if filter_func is None:
            if access_type == AccessType.FILE_PATH:
                return file_path

            if access_type == AccessType.JSON_STR:
                raw = await self._cache.get_json(file_path, no_cache=not use_caching)
                return raw

            raw = await self._cache.get_json(file_path, no_cache=not use_caching)

            return simplejson.loads(raw, allow_nan=True)

        if access_type == AccessType.FILE_PATH:
            raise UnsupportedOperation("Filtered endpoints can not return a filepath")

        json = await self._cache.get_json(file_path, no_cache=not use_caching)
        obj = simplejson.loads(json, allow_nan=True)

        obj = filter_func(obj, **filter_vars)

        if access_type == AccessType.OBJ:
            return obj

        if access_type == AccessType.JSON_STR:
            return json_dumps_wrapper(obj)

        raise UnsupportedOperation

    async def _put(self, obj, route, route_args, *args, **kwargs):
        """Jsondb implemention of database put operation.

        If obj is string, it is assumed to be a wellformatted json string.
        Otherwise it is assumed to be a serializable python object.
        """
        if len(args) > 0:
            raise UnusedArguments(
                f"Unexpected positional arguments {args}. Jsondb does not use additional positional arguments currently."
            )

        substitutions = route_args | kwargs
        [validate_filename_component(x) for x in substitutions.values()]

        path_template = await self._get_template(route, substitutions)
        relative_path = path_template.format(**substitutions)

        file_path = str(Path(os.path.join(self._basedir, relative_path)).resolve())

        logger.debug(f"Mapped route {route} / { route_args} to file {file_path}.")

        if not os.path.exists(os.path.dirname(file_path)):
            os.makedirs(os.path.dirname(file_path))
        if isinstance(obj, str):
            json = obj
        else:
            json = json_dumps_wrapper(obj)
        with open(file_path, "w") as f:
            f.write(json)

    @async_and_sync
    async def get_experiments(self, project: str, /, *args, exp_order=None, **kwargs):
        # If an experiments.json file exists, read it.
        try:
            access_type = self._normalize_access_type(kwargs.pop("access_type", None))
            experiments = await self._get(
                ROUTE_EXPERIMENTS,
                {"project": project},
                access_type=access_type,
            )
        except FileNotFoundError:
            pass
        else:
            return experiments

        # Otherwise generate it based on config and expinfo.public information.
        experiments = {}
        for exp in self._list_experiments(project, has_results=True):
            public = False
            try:
                config = await self.get_config(project, exp)
            except FileNotFoundError:
                pass
            else:
                public = config.get("exp_info", {}).get("public", False)
            experiments[exp] = {"public": public}

        access_type = self._normalize_access_type(kwargs.pop("access_type", None))

        experiments = dict(experiments.items())
        if access_type == AccessType.FILE_PATH:
            raise UnsupportedOperation(
                f"get_experiments() does not support access_type {access_type}."
            )

        if access_type == AccessType.JSON_STR:
            json = json_dumps_wrapper(experiments)
            return json

        return experiments

    def rm_experiment_data(self, project: str, experiment: str) -> None:
        """Deletes ALL data associated with an experiment.

        :param project : Project ID.
        :param experiment : Experiment ID.
        """
        exp_dir = os.path.join(self._basedir, project, experiment)

        if os.path.exists(exp_dir):
            logger.info(
                f"Removing experiment data for project {project}, experiment, {experiment}."
            )
            shutil.rmtree(exp_dir)

    @async_and_sync
    async def get_regional_stats(
        self,
        project: str,
        experiment: str,
        frequency: str,
        network: str,
        variable: str,
        layer: str,
        /,
        *args,
        **kwargs,
    ):
        """Fetches regional stats from the database.

        :param project: The project ID.
        :param experiment: The experiment ID.
        :param frequency: The frequency.
        :param network: Observation network.
        :param variable: Variable name.
        """
        return await self._get(
            ROUTE_REG_STATS,
            {"project": project, "experiment": experiment, "frequency": frequency},
            access_type=kwargs.get("access_type", AccessType.OBJ),
            network=network,
            variable=variable,
            layer=layer,
            cache=True,
        )

    @async_and_sync
    async def get_heatmap(
        self,
        project: str,
        experiment: str,
        frequency: str,
        region: str,
        time: str,
        /,
        *args,
        **kwargs,
    ):
        """Fetches heatmap data from the database

        :param project: The project ID.
        :param experiment: The experiment ID.
        :param frequency: The frequency.
        :param region: Region.
        :param time: Time.
        """
        return await self._get(
            ROUTE_HEATMAP,
            {"project": project, "experiment": experiment, "frequency": frequency},
            access_type=kwargs.get("access_type", AccessType.OBJ),
            region=region,
            time=time,
            cache=True,
        )

    def _get_uri_for_file(self, file_path: str) -> str:
        """
        For the provided data file path, returns the corresponding
        URI.

        :param file_path : The file_path.
        """
        file_path = os.path.join(self._basedir, file_path)
        file_path = os.path.relpath(file_path, start=self._basedir)

        for route in self.PATH_LOOKUP._lookuptable:
            if not (route == ROUTE_MODELS_STYLE):
                if file_path.startswith("reports/"):
                    str = "/".join(file_path.split("/")[1:3])
                    subs = parse_formatted_string("{project}/{experiment}", str)
                else:
                    str = "/".join(file_path.split("/")[0:2])
                    subs = parse_formatted_string("{project}/{experiment}", str)

                template = self._get_template(route, subs)
            else:
                try:
                    subs = parse_formatted_string(
                        "{project}/{experiment}/models-style.json", file_path
                    )
                except Exception:
                    try:
                        subs = parse_formatted_string(
                            "{project}/models-style.json", file_path
                        )
                    except:
                        continue

                template = self._get_template(route, subs)

            # TODO: Ugly hack need to fix
            try:
                version = run_until_finished(
                    self._get_version(subs["project"], subs["experiment"])
                )
            except TypeError:
                version = self._get_version(subs["project"], subs["experiment"])
            except KeyError:
                version = Version("0.0.1")
            route_arg_names = extract_substitutions(route)

            try:
                all_args = parse_formatted_string(template, f"./{file_path}")  # type: ignore

                route_args = {k: v for k, v in all_args.items() if k in route_arg_names}
                kwargs = {
                    k: v for k, v in all_args.items() if not (k in route_arg_names)
                }
            except Exception:
                continue
            else:
                return build_uri(route, route_args, kwargs | {"version": version})

        raise ValueError(f"Unable to build URI for file path {file_path}")

    def list_glob_stats(
        self,
        project: str,
        experiment: str,
        /,
        access_type: str | AccessType = AccessType.URI,
    ) -> Generator[str, None, None]:
        access_type = self._normalize_access_type(access_type)
        if access_type in [AccessType.OBJ, AccessType.JSON_STR]:
            raise UnsupportedOperation(f"Unsupported accesstype, {access_type}")

        template = str(
            os.path.realpath(
                os.path.join(
                    self._basedir,
                    self._get_template(
                        ROUTE_GLOB_STATS, {"project": project, "experiment": experiment}
                    ),  # type: ignore
                )
            )
        )
        glb = template.replace("{frequency}", "*")

        glb = glb.format(project=project, experiment=experiment)
        for f in glob.glob(glb):
            if access_type == AccessType.FILE_PATH:
                yield f
                continue

            yield self._get_uri_for_file(f)

    def list_timeseries(
        self,
        project: str,
        experiment: str,
        /,
        access_type: str | AccessType = AccessType.URI,
    ) -> Generator[str, None, None]:
        access_type = self._normalize_access_type(access_type)
        if access_type in [AccessType.OBJ, AccessType.JSON_STR]:
            raise UnsupportedOperation(f"Unsupported accesstype, {access_type}")

        template = str(
            os.path.realpath(
                os.path.join(
                    self._basedir,
                    self._get_template(
                        ROUTE_TIMESERIES,
                        {"project": project, "experiment": experiment},
                    ),  # type: ignore
                )
            )
        )
        glb = (
            template.replace("{location}", "*")
            .replace("{network}", "*")
            .replace("{obsvar}", "*")
            .replace("{layer}", "*")
        )
        glb = glb.format(project=project, experiment=experiment)

        for f in glob.glob(glb):
            if access_type == AccessType.FILE_PATH:
                yield f
                continue

            yield self._get_uri_for_file(f)

    def list_map(
        self,
        project: str,
        experiment: str,
        /,
        access_type: str | AccessType = AccessType.URI,
    ) -> Generator[str, None, None]:
        access_type = self._normalize_access_type(access_type)
        if access_type in [AccessType.OBJ, AccessType.JSON_STR]:
            raise UnsupportedOperation(f"Unsupported accesstype, {access_type}")

        template = str(
            os.path.realpath(
                os.path.join(
                    self._basedir,
                    self._get_template(
                        ROUTE_MAP,
                        {"project": project, "experiment": experiment},
                    ),  # type: ignore
                )
            )
        )
        glb = (
            template.replace("{network}", "*")
            .replace("{obsvar}", "*")
            .replace("{layer}", "*")
            .replace("{model}", "*")
            .replace("{modvar}", "*")
            .replace("{time}", "*")
        )
        glb = glb.format(project=project, experiment=experiment)

        for f in glob.glob(glb):
            if access_type == AccessType.FILE_PATH:
                yield f
                continue

            yield self._get_uri_for_file(f)

    def _list_experiments(
        self, project: str, /, has_results: bool = False
    ) -> list[str]:
        project_path = os.path.join(self._basedir, project)
        experiments = []

        if not os.path.exists(project_path):
            return []

        for f in os.listdir(project_path):
            if not has_results:
                if os.path.isdir(os.path.join(project_path, f)):
                    experiments.append(f)
            else:
                if not os.path.isdir(os.path.join(project_path, f)):
                    continue
                glb = os.path.join(project_path, f, "map", "*.json")
                if len(glob.glob(glb)) == 0:
                    continue

                experiments.append(f)

        return experiments

    @async_and_sync
    async def get_by_uri(
        self,
        uri: str,
        /,
        access_type: str | AccessType = AccessType.OBJ,
        cache: bool = False,
        default=None,
    ):
        access_type = self._normalize_access_type(access_type)
        if access_type in [AccessType.URI]:
            return uri

        route, route_args, kwargs = parse_uri(uri)

        return await self._get(
            route,
            route_args,
            cache=cache,
            default=default,
            access_type=access_type,
            **kwargs,
        )

    @async_and_sync
    async def put_by_uri(self, obj, uri: str):
        route, route_args, kwargs = parse_uri(uri)

        await self._put(obj, route, route_args, **kwargs)

    def _get_lock_file(self) -> str:
        os.makedirs(os.path.expanduser("~/.aerovaldb/.lock/"), exist_ok=True)
        lock_file = os.path.join(
            os.environ.get("AVDB_LOCK_DIR", os.path.expanduser("~/.aerovaldb/.lock/")),
            md5(self._basedir.encode()).hexdigest(),
        )
        return lock_file

    def lock(self):
        if self._use_real_lock:
            return FileLock(self._get_lock_file())

        return FakeLock()

    def list_all(self, access_type: str | AccessType = AccessType.URI):
        access_type = self._normalize_access_type(access_type)

        if access_type in [AccessType.OBJ, AccessType.JSON_STR]:
            UnsupportedOperation(f"Accesstype {access_type} not supported.")

        glb = glob.iglob(os.path.join(self._basedir, "./**"), recursive=True)

        for f in glb:
            if os.path.isfile(f):
                if access_type == AccessType.FILE_PATH:
                    yield f
                    continue

                try:
                    uri = self._get_uri_for_file(f)
                except (ValueError, KeyError):
                    continue
                else:
                    yield uri<|MERGE_RESOLUTION|>--- conflicted
+++ resolved
@@ -57,7 +57,6 @@
         if not os.path.exists(self._basedir):
             os.makedirs(self._basedir)
 
-<<<<<<< HEAD
         self.PATH_LOOKUP = StringMapper(
             {
                 ROUTE_GLOB_STATS: "./{project}/{experiment}/hm/glob_stats_{frequency}.json",
@@ -96,7 +95,7 @@
                         max_version="0.13.2",
                     ),
                 ],
-                ROUTE_PROFILES: "./{project}/{experiment}/profiles/{location}_{network}-{obsvar}.json",
+                ROUTE_PROFILES: "./{project}/{experiment}/profiles/{location}_{network}_{obsvar}.json",
                 ROUTE_HEATMAP_TIMESERIES: [
                     VersionConstraintMapper(
                         "./{project}/{experiment}/hm/ts/{region}-{network}-{obsvar}-{layer}.json",
@@ -118,154 +117,6 @@
             },
             version_provider=self._get_version,
         )
-=======
-        self.PATH_LOOKUP: dict[str, list[TemplateMapper]] = {
-            ROUTE_GLOB_STATS: [
-                DataVersionToTemplateMapper(
-                    "./{project}/{experiment}/hm/glob_stats_{frequency}.json",
-                    version_provider=self._get_version,
-                )
-            ],
-            ROUTE_REG_STATS: [
-                # Same as glob_stats
-                DataVersionToTemplateMapper(
-                    "./{project}/{experiment}/hm/glob_stats_{frequency}.json",
-                    version_provider=self._get_version,
-                )
-            ],
-            ROUTE_HEATMAP: [
-                # Same as glob_stats
-                DataVersionToTemplateMapper(
-                    "./{project}/{experiment}/hm/glob_stats_{frequency}.json",
-                    version_provider=self._get_version,
-                )
-            ],
-            ROUTE_CONTOUR: [
-                DataVersionToTemplateMapper(
-                    "./{project}/{experiment}/contour/{obsvar}_{model}.geojson",
-                    version_provider=self._get_version,
-                )
-            ],
-            ROUTE_TIMESERIES: [
-                DataVersionToTemplateMapper(
-                    "./{project}/{experiment}/ts/{location}_{network}-{obsvar}_{layer}.json",
-                    version_provider=self._get_version,
-                )
-            ],
-            ROUTE_TIMESERIES_WEEKLY: [
-                DataVersionToTemplateMapper(
-                    "./{project}/{experiment}/ts/diurnal/{location}_{network}-{obsvar}_{layer}.json",
-                    version_provider=self._get_version,
-                )
-            ],
-            ROUTE_EXPERIMENTS: [
-                PriorityDataVersionToTemplateMapper(["./{project}/experiments.json"])
-            ],
-            ROUTE_CONFIG: [
-                PriorityDataVersionToTemplateMapper(
-                    ["./{project}/{experiment}/cfg_{project}_{experiment}.json"]
-                )
-            ],
-            ROUTE_MENU: [
-                DataVersionToTemplateMapper(
-                    "./{project}/{experiment}/menu.json",
-                    version_provider=self._get_version,
-                )
-            ],
-            ROUTE_STATISTICS: [
-                DataVersionToTemplateMapper(
-                    "./{project}/{experiment}/statistics.json",
-                    version_provider=self._get_version,
-                )
-            ],
-            ROUTE_RANGES: [
-                DataVersionToTemplateMapper(
-                    "./{project}/{experiment}/ranges.json",
-                    version_provider=self._get_version,
-                )
-            ],
-            ROUTE_REGIONS: [
-                DataVersionToTemplateMapper(
-                    "./{project}/{experiment}/regions.json",
-                    version_provider=self._get_version,
-                )
-            ],
-            ROUTE_MODELS_STYLE: [
-                PriorityDataVersionToTemplateMapper(
-                    [
-                        "./{project}/{experiment}/models-style.json",
-                        "./{project}/models-style.json",
-                    ]
-                )
-            ],
-            ROUTE_MAP: [
-                DataVersionToTemplateMapper(
-                    "./{project}/{experiment}/map/{network}-{obsvar}_{layer}_{model}-{modvar}_{time}.json",
-                    min_version="0.13.2",
-                    version_provider=self._get_version,
-                ),
-                DataVersionToTemplateMapper(
-                    "./{project}/{experiment}/map/{network}-{obsvar}_{layer}_{model}-{modvar}.json",
-                    max_version="0.13.2",
-                    version_provider=self._get_version,
-                ),
-            ],
-            ROUTE_SCATTER: [
-                DataVersionToTemplateMapper(
-                    "./{project}/{experiment}/scat/{network}-{obsvar}_{layer}_{model}-{modvar}_{time}.json",
-                    min_version="0.13.2",
-                    version_provider=self._get_version,
-                ),
-                DataVersionToTemplateMapper(
-                    "./{project}/{experiment}/scat/{network}-{obsvar}_{layer}_{model}-{modvar}.json",
-                    max_version="0.13.2",
-                    version_provider=self._get_version,
-                ),
-            ],
-            ROUTE_PROFILES: [
-                DataVersionToTemplateMapper(
-                    "./{project}/{experiment}/profiles/{location}_{network}_{obsvar}.json",
-                    version_provider=self._get_version,
-                )
-            ],
-            ROUTE_HEATMAP_TIMESERIES: [
-                DataVersionToTemplateMapper(
-                    "./{project}/{experiment}/hm/ts/{region}-{network}-{obsvar}-{layer}.json",
-                    min_version="0.13.2",  # https://github.com/metno/pyaerocom/blob/4478b4eafb96f0ca9fd722be378c9711ae10c1f6/setup.cfg
-                    version_provider=self._get_version,
-                ),
-                DataVersionToTemplateMapper(
-                    "./{project}/{experiment}/hm/ts/{network}-{obsvar}-{layer}.json",
-                    min_version="0.12.2",
-                    max_version="0.13.2",
-                    version_provider=self._get_version,
-                ),
-                DataVersionToTemplateMapper(
-                    "./{project}/{experiment}/hm/ts/stats_ts.json",
-                    max_version="0.12.2",
-                    version_provider=self._get_version,
-                ),
-            ],
-            ROUTE_FORECAST: [
-                DataVersionToTemplateMapper(
-                    "./{project}/{experiment}/forecast/{region}_{network}-{obsvar}_{layer}.json",
-                    version_provider=self._get_version,
-                )
-            ],
-            ROUTE_GRIDDED_MAP: [
-                DataVersionToTemplateMapper(
-                    "./{project}/{experiment}/contour/{obsvar}_{model}.json",
-                    version_provider=self._get_version,
-                )
-            ],
-            ROUTE_REPORT: [
-                DataVersionToTemplateMapper(
-                    "./reports/{project}/{experiment}/{title}.json",
-                    version_provider=self._get_version,
-                )
-            ],
-        }
->>>>>>> 6beb3010
 
         self.FILTERS: dict[str, Callable[..., Awaitable[Any]]] = {
             ROUTE_REG_STATS: filter_regional_stats,

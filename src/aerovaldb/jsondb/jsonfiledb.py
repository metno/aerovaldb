--- conflicted
+++ resolved
@@ -13,19 +13,16 @@
 from aerovaldb.exceptions import UnusedArguments, TemplateNotFound
 from aerovaldb.types import AccessType
 
-<<<<<<< HEAD
 from ..utils import (
     async_and_sync,
+    str_to_bool,
+    validate_filename_component,
     json_dumps_wrapper,
     parse_uri,
     parse_formatted_string,
     build_uri,
     extract_substitutions,
 )
-=======
-from ..utils import async_and_sync, str_to_bool, validate_filename_component
-from .uri import get_uri
->>>>>>> aca1c6b2
 from .templatemapper import (
     TemplateMapper,
     DataVersionToTemplateMapper,
